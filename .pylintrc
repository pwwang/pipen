--- conflicted
+++ resolved
@@ -65,9 +65,6 @@
         bad-continuation,
         import-outside-toplevel,
         import-error,
-<<<<<<< HEAD
-        cyclic-import
-=======
         cyclic-import,
         no-member,
         not-callable,
@@ -75,7 +72,6 @@
         redefined-builtin,
         super-init-not-called,
         pointless-statement
->>>>>>> 48eb3b6a
 
 # Enable the message, report, category or checker with the given id(s). You can
 # either give multiple identifier separated by comma (,) or put this option
