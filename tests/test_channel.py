import pytest
<<<<<<< HEAD
from pyppl import Diot
=======
from diot import Diot
>>>>>>> 48eb3b6a
from pyppl.channel import Channel

pytest_plugins = ["tests.fixt_channel"]

@pytest.mark.parametrize('obj, expt', [
	('', ('', )),
	([], ([], )),
	(1, (1, )),
	((1,2,3), (1,2,3)),
])
def test_cleanup(obj, expt):
	assert Channel._tuplize(obj) == expt

@pytest.mark.parametrize('obj, expt', [
	(1,     [(1, )]),
	("a,b", [("a,b", )]),
	(["a", "b"], [("a", ), ("b", )]),
	(("a", "b"), [("a", "b")]),
	([], []),
	([[]], [([], )]),
	# issue #29
	('', [('', )])
])
def test_create(obj, expt):
	assert Channel.create(obj) == expt

def test_create_exc():
	with pytest.raises(ValueError):
		Channel.create([("a", ), ("c", "d")])

@pytest.mark.parametrize('length,width', [
	(0, 0),
	(1, 1),
	(0, 1),
	(1, 0),
	(2, 2),
	(10, 3),
])
def test_nones(length, width):
	assert Channel.nones(length, width) == [(None, ) * width] * length

@pytest.mark.parametrize('channels, expt', [
	([Channel.create([(1, 2), (3, 4)]), Channel.create('a'), Channel.create([5, 6])],
	 [(1, 2, 'a', 5), (3, 4, 'a', 6)]),
	([Channel.create([]), Channel.create([])], []),
	([Channel.create([]), Channel.create(1), Channel.create([1, 2])], [(1,1), (1,2)]),
])
def test_fromchannels(channels, expt):
	assert Channel.fromChannels(*channels) == expt

# 'testFromPattern0_FDir.ext2', # 1 file
# 'testFromPattern1_File.ext1', # 2 link 1
# 'testFromPattern2_Link.ext1', # 3 file
# 'testFromPattern3_File.ext1', # 4 link 3
# 'testFromPattern4_Link.ext1', # 5 dir
# 'testFromPattern5_FDir.ext1', # 6 dir
# 'testFromPattern6_FDir.ext2', # 7 link 5
# 'testFromPattern7_Link.ext2', # 8 link 6
# 'testFromPattern8_Link.ext2', # 9 file
# 'testFromPattern9_File.ext2'
@pytest.mark.parametrize('pattern,kwargs,expt', [
	('*', Diot(), range(10)),
	('*.ext2', Diot(), [0, 6, 7, 8, 9]),
	('*', Diot(ftype = 'file'), [1, 3, 9]),
	('*', Diot(ftype = 'dir'), [0, 5, 6]),
	('*', Diot(ftype = 'link'), [2, 4, 7, 8]),
	('testFromPattern?_F*.*', Diot(ftype = 'any', sortby = 'mtime'), [9,3,1,0,5,6]),
	('testFromPattern?_F*.*', Diot(ftype = 'file', sortby = 'size', reverse = True), [3, 1, 9]),
])
def test_frompattern(tmp_test_dir, pattern, expt, kwargs, pattern_files):
	assert Channel.fromPattern(
		(tmp_test_dir / 'test_frompattern' / pattern).as_posix(), **kwargs) == [
		((tmp_test_dir / 'test_frompattern' / pattern_files[e]).as_posix(), ) for e in expt]

# 'testFromPairs10.txt',
# 'testFromPairs11.txt',
# 'testFromPairs12.txt',
# 'testFromPairs13.txt',
# 'testFromPairs20.txt',
# 'testFromPairs21.txt',
# 'testFromPairs22.txt',
# 'testFromPairs23.txt',
@pytest.mark.parametrize('pattern,expt', [
	('testFromPairs1?.txt', [(0,1),(2,3)]),
	('testFromPairs2?.txt', [(4,5),(6,7)]),
])
def test_frompairs(tmp_test_dir, pattern, expt, paired_files):
	assert Channel.fromPairs(
		(tmp_test_dir / 'test_frompairs' / pattern).as_posix()) == [
		((tmp_test_dir / 'test_frompairs' / paired_files[e[0]]).as_posix(),
		 (tmp_test_dir / 'test_frompairs' / paired_files[e[1]]).as_posix()
		) for e in expt]

@pytest.mark.parametrize('fileidx, kwargs, expt, headers', [
	(0, Diot(header = False, skip = 0, delimit = "\t"),
	 [("a1", "b1", "c1"), ("a2", "b2", "c2")],
	 []),
	(1, Diot(header = True, skip = 0, delimit = ","),
	 [("a1", "b1", "c1"), ("a2", "b2", "c2")],
	 ["a", "b", "c"]),
	(2, Diot(header = True, skip = 2, delimit = ","),
	 [("a1", "b1", "c1"), ("a2", "b2", "c2")],
	 ["RowNames", "b", "c"]),
])
def test_fromfile(tmp_test_dir, fileidx, kwargs, expt, headers, file_files):
	ch = Channel.fromFile(
		(tmp_test_dir / 'test_fromfile' / file_files[fileidx]).as_posix(),
		**kwargs)
	assert ch == expt
	assert all(head in dir(ch) for head in headers)

def test_fromfile_exc(tmp_test_dir, file_files):
	thefile = tmp_test_dir / 'test_fromfile' / file_files[3]
	with pytest.raises(ValueError):
		Channel.fromFile(thefile.as_posix(), header = True, skip = 1, delimit=",")

@pytest.mark.parametrize('args,expt', [
	(["prog", "a", "b", "c"], [("a",), ("b",), ("c",)]),
	(["prog", "a1,a2", "b1,b2", "c1,c2"], [("a1","a2"), ("b1","b2"), ("c1","c2")]),
	(["prog"], []),
])
def test_fromargs(args, expt):
	import sys
	sys.argv = args
	assert Channel.fromArgv() == expt

def test_fromargs_exc():
	import sys
	sys.argv = ["prog", "a1,a2", "b1", "c1,c2"]
	with pytest.raises(ValueError):
		Channel.fromArgv()

def test_fromparams():
	from pyparam import params
	params._test1 = [1,2,3]
	params._test2 = [4,4,4]
	assert Channel.fromParams('_test1', '_test2') == [(1,4), (2,4), (3,4)]
	params._test3 = 5
	params._test4 = 6
	assert Channel.fromParams('_test3', '_test4') == [(5,6)]
	with pytest.raises(ValueError):
		Channel.fromParams('_test3', '_test1')

def test_expand(expand_dirs):
	dir1, dir2 = expand_dirs
	file1 = str(dir1 / 'testExpand1.txt')
	file2 = str(dir1 / 'testExpand2.txt')
	file3 = str(dir2 / 'testExpand3.txt')
	file4 = str(dir2 / 'testExpand4.txt')
	assert Channel.create().expand(col = 0) == []
	assert Channel.create(dir1).expand(col = 0) == [(file1,), (file2,)]
	assert Channel.create(('a', 1, dir2)).expand(col = 2) == [
		('a', 1, file3), ('a', 1, file4)]
	assert Channel.create(('a', 1, dir2)).expand(col = 2, pattern = 'a.*') == []
	assert Channel.create([
		('a', 1, dir1),	('b', 2, dir2)
	]).expand(col = 2) == Channel.create([
		('a', 1, file1),
		('a', 1, file2),
		('b', 2, file3),
		('b', 2, file4),
	])

def test_collapse(expand_dirs):
	dir1, dir2 = expand_dirs
	file1 = str(dir1 / 'testExpand1.txt')
	file2 = str(dir1 / 'testExpand2.txt')
	file3 = str(dir2 / 'testExpand3.txt')
	file4 = str(dir2 / 'testExpand4.txt')
	with pytest.raises(ValueError):
		Channel.create().collapse(col = 0)
	assert Channel.create([file1, file2]).collapse() == [(str(dir1), )]
	assert Channel.create([
		('a1', file1, 'a2'), ('b1', file2, 'b2')]).collapse(1) == [('a1', str(dir1), 'a2')]
	assert Channel.create([
		('a1', file1, 'a2'), ('b1', file2, 'b2')]).collapse(0) == [('', file1, 'a2')]

@pytest.mark.parametrize('ch1, row', [
	([], (1,)),
	([(1,2)], (3,4))
])
def test_copy(ch1, row):
	ch1 = Channel.create(ch1)
	ch2 = ch1.copy()
	ch1.append(row)
	assert ch1 != ch2

@pytest.mark.parametrize('ch, width', [
	([], 0),
	((1,2), 2),
	([1,2], 1),
])
def test_width(ch, width):
	assert Channel.create(ch).width() == width

@pytest.mark.parametrize('ch, length', [
	([], 0),
	((1,2), 1),
	([1,2], 2),
])
def test_length(ch, length):
	assert Channel.create(ch).length() == length
	assert len(Channel.create(ch)) == length

@pytest.mark.parametrize('ch, func, outs', [
	([], lambda x: x*2, []),
	([1,2,3,4,5], lambda x: x*2, [(1,1),(2,2),(3,3),(4,4),(5,5)]),
	([(1,1),(2,2),(3,3),(4,4),(5,5)], lambda x: (x[0], x[1]*2,), [(1,2),(2,4),(3,6),(4,8),(5,10)]),
])
def test_map(ch, func, outs):
	ch   = Channel.create(ch)
	ch2  = ch.map(func)
	outs = Channel.create(outs)
	assert ch2 == outs

@pytest.mark.parametrize('ch, func, col, outs', [
	([], lambda x: x*2, 0, []),
	([1,2,3,4,5], lambda x: x*2, 0, [2,4,6,8,10]),
	([(1,1),(2,2),(3,3),(4,4),(5,5)], lambda x: x*2, 1, [(1,2),(2,4),(3,6),(4,8),(5,10)]),
])
def test_mapcol(ch, func, col, outs):
	ch   = Channel.create(ch)
	ch2  = ch.mapCol(func, col)
	outs = Channel.create(outs)
	assert ch2 == outs

@pytest.mark.parametrize('ch, func, outs', [
	([], None, []),
	([
		(1, 0, 0, 1),
		('a', '', 'b', '0'),
		(True, False, 0, 1),
		([], [1], [2], [0]),
	], None, [
		(1, 0, 0, 1),
		('a', '', 'b', '0'),
		(True, False, 0, 1),
		([], [1], [2], [0]),
	]),
	([
		(1, 0, 0, 1),
		('a', '', 'b', '0'),
		(True, False, 0, 1),
		([], [1], [2], [0]),
	], lambda x: all([isinstance(_, int) for _ in x]), [
		(1, 0, 0, 1),
		(True, False, 0, 1),
	])
])
def test_filter(ch, func, outs):
	ch   = Channel.create(ch)
	ch2  = ch.filter(func)
	outs = Channel.create(outs)
	assert ch2 == outs

@pytest.mark.parametrize('ch, func, col, outs', [
	([], None, 0, []),
	([
		(1, 0, 0, 1),
		('a', '', 'b', '0'),
		(True, False, 0, 1),
		([], [1], [2], [0]),
	], None, 1, [
		([], [1], [2], [0]),
	]),
	([
		(1, 0, 0, 1),
		('a', '', 'b', '0'),
		(True, False, 0, 1),
		([], [1], [2], [0]),
	], lambda x: bool(x), 2, [
		('a', '', 'b', '0'),
		([], [1], [2], [0]),
	])
])
def test_filtercol(ch, func, col, outs):
	ch   = Channel.create(ch)
	ch2  = ch.filterCol(func, col)
	outs = Channel.create(outs)
	assert ch2 == outs

def test_reduce_exc():
	with pytest.raises(TypeError):
		Channel.create([]).reduce(None)

@pytest.mark.parametrize('ch, func, outs', [
	([1], None, (1,)),
	([1,2,3,4,5], lambda x,y: x+y, (1,2,3,4,5)),
	([2], lambda x,y: (x[0] * y[0], ), (2,)),
])
def test_reduce(ch, func, outs):
	ch   = Channel.create(ch)
	ch2  = ch.reduce(func)
	assert ch2 == outs

def test_reducecol_exc():
	with pytest.raises(TypeError):
		Channel.create([]).reduceCol(None, 0)

@pytest.mark.parametrize('ch, func, col, outs', [
	([
		(1, 0, 0, 1),
		('a', '', 'b', '0'),
		(True, False, 0, 1),
		([], [1], [2], [0]),
	], lambda x,y: bool(x) and bool(y), 1, False),
	([
		(1, 0, 0, 1),
		('a', '', 'b', '0'),
		(True, False, 0, 1),
		([], [1], [2], [0]),
	], lambda x, y: int(x[0] if isinstance(x, list) else x) + int(y[0] if isinstance(y, list) else y), 3, 2)
])
def test_reducecol(ch, func, col, outs):
	ch2  = Channel.create(ch).reduceCol(func, col)
	assert ch2 == outs

def test_rbind_exc():
	with pytest.raises(ValueError):
		Channel.create((1,2,3)).rbind((4,5))

@pytest.mark.parametrize('ch, rows, outs', [
	([], [], []),
	([], [()], []),
	([], [[()]], []),
	([], [1], [1]),
	([], [1, (1,2)], [(1,1), (1,2)]),
	((1,2,3), [1], [(1,2,3), (1,1,1)]),
	((1,2,3), [(4,5,6)], [(1,2,3),(4,5,6)]),
])
def test_rbind(ch, rows, outs):
	assert Channel.create(ch).rbind(*rows) == Channel.create(outs)

@pytest.mark.parametrize('pos, ch1, ch2, ch2islist', [
	(None, Channel.create(), [Channel.create([4,5]), Channel.create([1,2,3])], True),
	(None, Channel.create([(1,2), (3,4)]), [1,2,3], False)
])
def test_insert_exc(pos, ch1, ch2, ch2islist):
	with pytest.raises(ValueError):
		if ch2islist:
			ch1.insert(pos, *ch2)
		else:
			ch1.insert(pos, ch2)

@pytest.mark.parametrize('pos, ch1, ch2, outs, ch2islist', [
	(0, Channel.create([(1, 2), (3, 4)]), Channel.create([5, 6]), [(5, 1, 2), (6, 3, 4)], False),
	(1, Channel.create([(1, 2), (3, 4)]), Channel.create([5, 6]), [(1, 5, 2), (3, 6, 4)], False),
	(-1, Channel.create([(1, 2), (3, 4)]), Channel.create([5, 6]), [(1, 5, 2), (3, 6, 4)], False),
	(None, Channel.create([(1, 2), (3, 4)]), Channel.create([5, 6]), [(1, 2, 5), (3, 4, 6)], False),
	(0,    Channel.create([(1, 2), (3, 4)]), Channel.create(5), [(5, 1, 2), (5, 3, 4)], False),
	(1,    Channel.create([(1, 2), (3, 4)]), Channel.create(5), [(1, 5, 2), (3, 5, 4)], False),
	(-1,   Channel.create([(1, 2), (3, 4)]), Channel.create(5), [(1, 5, 2), (3, 5, 4)], False),
	(None, Channel.create([(1, 2), (3, 4)]), Channel.create(5), [(1, 2, 5), (3, 4, 5)], False),
	(0,    Channel.create([(1, 2), (3, 4)]), [5, 6], [(5, 1, 2), (6, 3, 4)], False),
	(1,    Channel.create([(1, 2), (3, 4)]), [5, 6], [(1, 5, 2), (3, 6, 4)], False),
	(-1,   Channel.create([(1, 2), (3, 4)]), [5, 6], [(1, 5, 2), (3, 6, 4)], False),
	(None, Channel.create([(1, 2), (3, 4)]), [5, 6], [(1, 2, 5), (3, 4, 6)], False),
	(0,    Channel.create([(1, 2), (3, 4)]), (5, 6), [(5, 6, 1, 2), (5, 6, 3, 4)], False),
	(1,    Channel.create([(1, 2), (3, 4)]), (5, 6), [(1, 5, 6, 2), (3, 5, 6, 4)], False),
	(-1,   Channel.create([(1, 2), (3, 4)]), (5, 6), [(1, 5, 6, 2), (3, 5, 6, 4)], False),
	(None, Channel.create([(1, 2), (3, 4)]), (5, 6), [(1, 2, 5, 6), (3, 4, 5, 6)], False),
	(0,    Channel.create([(1, 2), (3, 4)]), "a",    [('a', 1, 2), ('a', 3, 4)], False),
	(1,    Channel.create([(1, 2), (3, 4)]), "a",    [(1, 'a', 2), (3, 'a', 4)], False),
	(-1,   Channel.create([(1, 2), (3, 4)]), "a",    [(1, 'a', 2), (3, 'a', 4)], False),
	(None, Channel.create([(1, 2), (3, 4)]), "a",    [(1, 2, 'a'), (3, 4, 'a')], False),
	(0, Channel.create([(1, 2), (3, 4)]), [], Channel.create([(1, 2), (3, 4)]), False),
	(1, Channel.create([(1, 2), (3, 4)]), [], Channel.create([(1, 2), (3, 4)]), False),
	(-1, Channel.create([(1, 2), (3, 4)]), [], Channel.create([(1, 2), (3, 4)]), False),
	(None, Channel.create([(1, 2), (3, 4)]), [], Channel.create([(1, 2), (3, 4)]), False),
	(1, Channel.create(), Channel.create([21, 22]), Channel.create([21, 22]), False),
	(0, Channel.create(), [Channel.create([21, 22]), 3, [41, 42], (51, 52), 'a'], [(21, 3, 41, 51, 52, 'a'), (22, 3, 42, 51, 52, 'a')], True),
	(0, Channel.create(), [], Channel.create(), False),
	(1, Channel.create(), [], Channel.create(), False),
	(-1, Channel.create(), [], Channel.create(), False),
	(None, Channel.create(), [], Channel.create(), False),
	# 30-31
	(None, Channel.create(), [1, [1, 2]], [(1,1), (1,2)], True),
	(None, Channel.create(), [Channel.create(1), Channel.create([1,2])], [(1,1), (1,2)], True),
	# 32 Emptys
	(1, Channel.create(), [[], 1, [], [2, 3]], [(1,2), (1,3)], True)
])
def test_insert(pos, ch1, ch2, outs, ch2islist):
	if ch2islist:
		ch1.insert(pos, *ch2) == outs
	else:
		ch1.insert(pos, ch2) == outs

@pytest.mark.parametrize('ch, row, outs', [
	([], 0, []),
	([], 1, []),
	([1,2,3], 1, 2),
	([1,2,3], -1, 3),
	([1,2,3], [1,-1], [2,3]),
	([1,2,3], [-1,0], [3,1]),
	([(1,4),(2,5),(3,6)], 1, (2,5)),
	([(1,4),(2,5),(3,6)], -1, (3,6)),
	([(1,4),(2,5),(3,6)], [1, -2], [(2,5),(2,5)]),
])
def test_rowat(ch, row, outs):
	ch   = Channel.create(ch)
	outs = Channel.create(outs)
	assert ch.rowAt(row) == outs

@pytest.mark.parametrize('ch, outs', [
	([], []),
	([1], [1]),
	([1,2,3,4], [1,2,3,4]),
	([1,2,2,4], [1,2,4]),
	([1,2,3,1], [1,2,3]),
])
def test_unique(ch, outs):
	ch   = Channel.create(ch)
	outs = Channel.create(outs)
	assert ch.unique() == outs

@pytest.mark.parametrize('ch, start, length, outs', [
	([], 0, None, []),
	([], 1, None, []),
	([], -1, None, []),
	([1,2,3], 0, None, [1,2,3]),
	((1,2,3), 1, None, (2,3)),
	((1,2,3), -1, None, 3),
	((1,2,3), -1, 1, 3),
	([(1,2,3), (4,5,6)], -2, 1, [2,5]),
	([(1,2,3), (4,5,6)], -2, 8, [(2,3), (5,6)]),
])
def test_slice(ch, start, length, outs):
	ch   = Channel.create(ch)
	outs = Channel.create(outs)
	assert ch.slice(start, length) == outs

@pytest.mark.parametrize('ch, n', [
	([], 0),
	([(1,2,3,4)], 3),
	([(1,2,3,4), (5,6,7,8)], 8),
])

def test_fold_exc(ch, n):
	with pytest.raises(ValueError):
		Channel.create(ch).fold(n)

@pytest.mark.parametrize('ch, n, outs', [
	([(1,2,3,4)], 2, [(1,2),(3,4)]),
	([(1,2,3,4), (5,6,7,8)], 2, [(1,2),(3,4),(5,6),(7,8)]),
	([(1,2,3,4), (5,6,7,8)], 1, [1,2,3,4,5,6,7,8]),
	([(1,2,3,4), (5,6,7,8)], 4, [(1,2,3,4), (5,6,7,8)]),
])

def test_fold(ch, n, outs):
	outs = Channel.create(outs)
	assert Channel.create(ch).fold(n) == outs

@pytest.mark.parametrize('ch, n', [
	([], 0),
	([], -1),
	([1,2,3,4], 3),
])

def test_unfold_exc(ch, n):
	with pytest.raises(ValueError):
		Channel.create(ch).unfold(n)

@pytest.mark.parametrize('ch, n, outs', [
	([(1,2),(3,4),(5,6),(7,8)], 4, (1,2,3,4,5,6,7,8)),
	([(1,2),(3,4),(5,6),(7,8)], 1, [(1,2),(3,4),(5,6),(7,8)]),
	([1,2,3,4], 2, [(1,2), (3,4)]),
])

def test_unfold(ch, n, outs):
	outs = Channel.create(outs)
	assert Channel.create(ch).unfold(n) == outs

@pytest.mark.parametrize('ch, flatten, outs', [
	([], True, []),
	([], False, []),
	([1,2,3], True, [[1, 2, 3]]),
	([1,2,3], False, [Channel.create([1,2,3])]),
	((1,2,3), True, [[1], [2], [3]]),
	((1,2,3), False, [Channel.create(1), Channel.create(2), Channel.create(3)]),
	([(1,4),(2,5),(3,6)], True, [[1, 2, 3], [4,5,6]]),
	([(1,4),(2,5),(3,6)], False, [Channel.create([1,2,3]), Channel.create([4,5,6])]),
])
def test_split(ch, flatten, outs):
	ch = Channel.create(ch)
	ch.split(flatten) == outs

@pytest.mark.parametrize('ch, names, exception', [
	([], ['a'], ValueError),
	([(1,2)], ['a', 'b', 'c'], ValueError),
	([(1,2)], ['attach', 'attach1'], AttributeError),
])
def test_attach_exc(ch, names, exception):
	with pytest.raises(exception):
		Channel.create(ch).attach(*names)

@pytest.mark.parametrize('ch, names, flatten, outs', [
	([], [], False, {}),
	((1,2,3), ['a', 'b'], False, {'a': [(1,)], 'b': [(2,)]}),
	([1,2], ['a'], False, {'a': [(1,), (2,)]}),
	([(1,2,3), (4,5,6)], ['a', 'b'], True, {'a': [1,4], 'b': [2,5]}),
])
def test_attach(ch, names, flatten, outs):
	ch = Channel.create(ch)
	ch.attach(*names, flatten = flatten)
	for name in names:
		assert getattr(ch, name) == outs[name]

@pytest.mark.parametrize('ch, idx', [
	([], 0), ([1,2,3], 4)
])
def test_get_exc(ch, idx):
	with pytest.raises(IndexError):
		Channel.create(ch).get(idx)

@pytest.mark.parametrize('ch, idx, outs', [
	([1,2,3], 1, 2),
	([1,2,3], 0, 1),
	((1,2,3), 0, 1),
	((1,2,3), -1, 3),
])
def test_get(ch, idx, outs):
	assert Channel.create(ch).get(idx) == outs

@pytest.mark.parametrize('ch, n, outs', [
	([], 1, []),
	([], 2, []),
	([], 0, []),
	([1], 2, (1,1)),
	([1, 2], 2, [(1,1), (2,2)]),
	((1,2), 2, [(1,2, 1,2)]),
	([(1,2), (3,4)], 2, [(1,2,1,2),(3,4,3,4)]),
])
def test_repcol(ch, n, outs):
	ch   = Channel.create(ch)
	outs = Channel.create(outs)
	assert ch.repCol(n) == outs

@pytest.mark.parametrize('ch, n, outs', [
	([], 1, []),
	([], 2, []),
	([], 0, []),
	([1], 2, [1,1]),
	([1, 2], 2, [1,2,1,2]),
	((1,2), 2, [(1,2), (1,2)]),
	([(1,2), (3,4)], 2, [(1,2),(3,4),(1,2),(3,4)]),
])
def test_reprow(ch, n, outs):
	ch   = Channel.create(ch)
	outs = Channel.create(outs)
	assert ch.repRow(n) == outs

def test_flatten_exc():
	with pytest.raises(IndexError):
		Channel.create([1,2,3]).flatten(1)

@pytest.mark.parametrize('ch, col, outs', [
	([], None, []),
	([], 0, []),
	([], 1, []),
	([], -1, []),
	([1,2,3], -1, [1,2,3]),
	([1,2,3], None, [1,2,3]),
	((1,2,3), None, [1,2,3]),
	([1,2,3], 0, [1,2,3]),
	((1,2,3), 0, [1]),
	((1,2,3), 1, [2]),
	((1,2,3), -1, [3]),
])
def test_flatten(ch, col, outs, exception = None):
	ch = Channel.create(ch)
	assert ch.flatten(col) == outs

@pytest.mark.parametrize('ch, outs', [
	([(1,2,3), (4,5,6)], [(1,4), (2,5), (3,6)]),
])
def test_transpose(ch, outs):
	Channel.create(ch).t() == outs<|MERGE_RESOLUTION|>--- conflicted
+++ resolved
@@ -1,9 +1,5 @@
 import pytest
-<<<<<<< HEAD
-from pyppl import Diot
-=======
 from diot import Diot
->>>>>>> 48eb3b6a
 from pyppl.channel import Channel
 
 pytest_plugins = ["tests.fixt_channel"]
