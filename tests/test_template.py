import pytest
import inspect
import json
from pathlib import Path
from glob import glob
from os import path, readlink
from liquid import Liquid, LiquidRenderError
from collections import OrderedDict
<<<<<<< HEAD
from pyppl.template import Template, TemplateJinja2, TemplateLiquid
=======
from pyppl.template import Template, TemplateJinja2, TemplateLiquid, DEFAULT_ENVS
>>>>>>> 48eb3b6a
from diot import Diot, OrderedDiot

HERE = Path(__file__).resolve().parent

class _TemplateFilter(object):
	"""
	A set of builtin filters
	"""

	@staticmethod
	def read(var):
		"""Read the contents from a file"""
		with open(var) as fvar:
			return fvar.read()

	@staticmethod
	def readlines(var, skip_empty_lines = True):
		"""Read the lines from a file"""
		ret = []
		with open(var) as fvar:
			for line in fvar:
				line = line.rstrip('\n\r')
				if not line and skip_empty_lines:
					continue
				ret.append(line)
		return ret

	@staticmethod
	def basename(var, orig = False):
		"""Get the basename of a path"""
		bname = path.basename(var)
		if orig or not bname.startswith('['):
			return bname

		return bname[bname.find(']')+1:]

	@staticmethod
	def filename(var, orig = False, dot = -1):
		"""
		Return the stem of the basename (stripping extension(s))
		@params:
			`var`: The path
			`orig`: If the path is a renamed file (like: `origin[1].txt`),
				- whether return its original filename or the parsed filename (`origin.txt`)
			`dot`: Strip to which dot.
				- `-1`: the last one
				- `-2`: the 2nd last one ...
				- `1` : remove all dots.
		"""
		bname = _TemplateFilter.basename(var, orig)
		if '.' not in bname:
			return bname
		return '.'.join(bname.split('.')[0:dot])

	@staticmethod
	def prefix(var, orig = False, dot = -1):
		"""Get the prefix part of a path"""
		return path.join(path.dirname(var), _TemplateFilter.filename(var, orig, dot))

	# pylint: disable=invalid-name,too-many-return-statements
	@staticmethod
	def R(var, ignoreintkey = True):
		"""Convert a value into R values"""
		if var is True:
			return 'TRUE'
		if var is False:
			return 'FALSE'
		if var is None:
			return 'NULL'
		if isinstance(var, str):
			if var.upper() in ['+INF', 'INF']:
				return 'Inf'
			if var.upper() == '-INF':
				return '-Inf'
			if var.upper() == 'TRUE':
				return 'TRUE'
			if var.upper() == 'FALSE':
				return 'FALSE'
			if var.upper() == 'NA' or var.upper() == 'NULL':
				return var
			if var.startswith('r:') or var.startswith('R:'):
				return str(var)[2:]
			return repr(str(var))
		if isinstance(var, Path):
			return repr(str(var))
		if isinstance(var, (list, tuple, set)):
			return 'c({})'.format(','.join([_TemplateFilter.R(i) for i in var]))
		if isinstance(var, dict):
			# list allow repeated names
			return 'list({})'.format(','.join([
				'`{0}`={1}'.format(
					k,
					_TemplateFilter.R(v)) if isinstance(k, int) and not ignoreintkey else \
					_TemplateFilter.R(v) if isinstance(k, int) and ignoreintkey else \
					'`{0}`={1}'.format(str(k).split('#')[0], _TemplateFilter.R(v))
				for k, v in sorted(var.items())]))
		return repr(var)

	@staticmethod
	def Rlist(var, ignoreintkey = True): # pylint: disable=invalid-name
		"""Convert a dict into an R list"""
		assert isinstance(var, (list, tuple, set, dict))
		if isinstance(var, dict):
			return _TemplateFilter.R(var, ignoreintkey)
		return 'as.list({})'.format(_TemplateFilter.R(var, ignoreintkey))

	@staticmethod
	def render(var, data = None):
		"""
		Render a template variable, using the shared environment
		"""
		if not isinstance(var, str):
			return var
		frames = inspect.getouterframes(inspect.currentframe())
		data   = data or {}
		for frame in frames:
			lvars = frame[0].f_locals
			if lvars.get('__engine') == 'liquid':
				evars = lvars.get('_liquid_context', {})
				if 'true' in evars:
					del evars['true']
				if 'false' in evars:
					del evars['false']
				if 'nil' in evars:
					del evars['nil']
				if '_liquid_liquid_filters' in evars:
					del evars['_liquid_liquid_filters']
				break
			if '_Context__self' in lvars:
				evars = dict(lvars['_Context__self'])
				break

		engine = evars.get('__engine')
		if not engine:
			raise RuntimeError(
				"I don't know which template engine to use to render {}...".format(var[:10]))

		engine = TemplateJinja2 if engine == 'jinja2' else TemplateLiquid
		return engine(var, **evars).render(data)

	@staticmethod
	def diot(var):
		"""
		Turn a dict into a Diot object
		"""
		if not isinstance(var, dict):
			raise TypeError('Cannot coerce non-dict object to Diot.')
		return 'Diot(%r)' % var.items()

	@staticmethod
	def odiot(var):
		"""
		Turn a dict into an ordered Diot object
		"""
		if not isinstance(var, dict):
			raise TypeError('Cannot coerce non-dict object to OrderedDiot.')
		return 'OrderedDiot(%r)' % var.items()

	@staticmethod
	def glob1(*paths, first = True):
		"""
		Return the paths matches the paths
		"""
		ret = glob(path.join(*paths))
		if ret and first:
			return ret[0]
		if not ret and first:
			return '__NoNeXiStFiLe__'
		return ret

@pytest.fixture
def default_envs():
	return {
		'Diot'      : Diot,
		'ODiot'     : OrderedDiot,
		'R'        : _TemplateFilter.R,
		'Rvec'     : _TemplateFilter.R, # will be deprecated!
		'Rlist'    : _TemplateFilter.Rlist,
		'realpath' : path.realpath,
		'readlink' : readlink,
		'dirname'  : path.dirname,
		# /a/b/c[1].txt => c.txt
		'basename' : _TemplateFilter.basename,
		'bn'       : _TemplateFilter.basename,
		'diot'      : _TemplateFilter.diot,
		'odiot'     : _TemplateFilter.odiot,
		'stem'     : _TemplateFilter.filename,
		'filename' : _TemplateFilter.filename,
		'fn'       : _TemplateFilter.filename,
		# /a/b/c.d.e.txt => c
		'filename2': lambda var, orig = False, dot = 1: _TemplateFilter.filename(var, orig, dot),
		'fn2'      : lambda var, orig = False, dot = 1: _TemplateFilter.filename(var, orig, dot),
		# /a/b/c.txt => .txt
		'ext'      : lambda var: path.splitext(var)[1],
		'glob1'    : _TemplateFilter.glob1,
		# /a/b/c[1].txt => /a/b/c
		'prefix'   : _TemplateFilter.prefix,
		# /a/b/c.d.e.txt => /a/b/c
		'prefix2'  : lambda var, orig = False, dot = 1: _TemplateFilter.prefix(var, orig, dot),
		'quote'    : lambda var: json.dumps(str(var)),
		'squote'   : repr,
		'json'     : json.dumps,
		'read'     : _TemplateFilter.read,
		'readlines': _TemplateFilter.readlines,
		'render'   : _TemplateFilter.render,
		# single quote of all elements of an array
		'asquote'  : lambda var: '''%s''' % (" " .join([json.dumps(str(e)) for e in var])),
		# double quote of all elements of an array
		'acquote'  : lambda var: """%s""" % (", ".join([json.dumps(str(e)) for e in var]))
	}

def installed(module):
	try:
		__import__(module)
		return True
	except ImportError:
		return False

def assertDictContains(subdict, totaldict):
	total = totaldict.copy()
	total.update(subdict)
	assert total == totaldict

class TestTemplate:

	@pytest.mark.parametrize('source, envs', [
		('', {}),
		('{{a}}', {'a': 1})
	])
	def test_Init(self, source, envs):
		tpl = Template(source, **envs)
		assert tpl.source == source

		assertDictContains(DEFAULT_ENVS, tpl.envs)
		assertDictContains(envs, tpl.envs)

	@pytest.mark.parametrize('source, envs, newenvs', [
		('', {}, {}),
		('{{a}}', {'a': 1}, {}),
		('{{a}}', {'a': 1}, {'b': 2}),
	])
	def testRegisterEnvs(self, source, envs, newenvs):
		tpl = Template(source, **envs)
		tpl.register_envs(**newenvs)
		assert tpl.source == source
		assertDictContains(DEFAULT_ENVS, tpl.envs)
		assertDictContains(envs, tpl.envs)
		assertDictContains(newenvs, tpl.envs)

	@pytest.mark.parametrize('t,s', [
		(Template(''), 'Template <  >')
	])
	def testStr(self, t, s):
		assert str(t) == s

	@pytest.mark.parametrize('t,s', [
		(Template(''), 'Template <  >')
	])
	def testRepr(self, t, s):
		assert repr(t) == s

	def testRender(self):
		with pytest.raises(NotImplementedError):
			Template('').render({})


class TestTemplateLiquid:

	@pytest.mark.parametrize('source, envs', [
		('', {}),
		('{{a}}', {'a': 1})
	])
	def testInit(self, source, envs):
		tpl = TemplateLiquid(source, **envs)
		assert tpl.source == source
		assertDictContains(DEFAULT_ENVS, tpl.envs)
		assertDictContains(envs, tpl.envs)
		assert isinstance(tpl.engine, Liquid)

	@pytest.mark.parametrize('source', [
		'',
		'a',
		'{{a}}',
		'{{a}}\n{{b}}',
	])
	def testStr(self, source):
		tpl = TemplateLiquid(source)
		lines = source.splitlines()
		if len(lines) <= 1:
			assert str(tpl) == 'TemplateLiquid < %s >' % ''.join(lines)
		else:
			assert str(tpl) == '\n'.join(
				['TemplateLiquid <<<'] +
				['\t' + line for line in tpl.source.splitlines()] +
				['>>>'])

	@pytest.mark.parametrize('source, data, out', [
		("""{% mode compact %}
		whatever
		{%- if a in b -%}
		{{a}}
		{%- else -%}
			{% for x in y %}
			{{x-}}
			{% endfor %}
		{% endif %}
		""", {'b': 'abc', 'a': 'd', 'y': [1,2,3]}, """		whatever123"""),

		('{% python from pathlib import Path %}{{Path("/a/b/c") | R}}', {}, "'/a/b/c'"),
		('{{True | R}}', {}, 'TRUE'),
		('{{None | R}}', {}, 'NULL'),
		('{{"+INF" | R}}', {}, 'Inf'),
		('{{"-inf" | R}}', {}, '-Inf'),
		('{{"r:list(1,2,3)" | R}}', {}, 'list(1,2,3)'),
		('{{[1,2,3] | R}}', {}, 'c(1,2,3)'),
		('{{[1,2,3] | Rlist}}', {}, 'as.list(c(1,2,3))'),
		('{{ {0:1} | Rlist}}', {}, 'list(1)'),
		('{{ {0:1} | Rlist: False}}', {}, 'list(`0`=1)'),
		('{{x | render}}', {'x': '{{i}}', 'i': 2}, '2'),
		#('{{x | lambda a, render = render:render(a[0])}}', {'x': ('{{i}}', 1), 'i': 2}, '2'),
		('{{glob1(here, "test_template.py")}}', {'here': HERE}, str(Path(__file__).resolve())),
		('{{glob1(here, "test_template_not_exists.py")}}', {'here': HERE}, '__NoNeXiStFiLe__'),
		('{{glob1(here, "test_template.py", first = False)[0]}}', {'here': HERE}, str(Path(__file__).resolve())),
	])
	def testRender(self, source, data, out, default_envs):
		tpl = TemplateLiquid(source, **default_envs)
		assert tpl.render(data) == out

	def test_readlines_skip_empty(self, tmp_path, default_envs):
		tmpfile = tmp_path / 'test_readlines_skip_empty.txt'
		tmpfile.write_text("a\n\nb\n")
		assert TemplateLiquid('{{readlines(a) | @join: "."}}', **default_envs).render({'a': tmpfile}) == "a.b"
		assert TemplateLiquid('{{readlines(a, False) | @join: "."}}', **default_envs).render({'a': tmpfile}) == "a..b"

	def test_filename_no_ext(self, default_envs):
		assert TemplateLiquid('{{a|fn}}', **default_envs).render({'a': 'abc'}) == "abc"

	def test_render_func(self, default_envs):
		assert TemplateLiquid('{{x | render}}', **default_envs).render({'x': '{{i}}', 'i': 2}) == '2'
		assert TemplateLiquid('{{x | render}}', **default_envs).render({'x': [], 'i': 2}) == '[]'
		liquid = TemplateLiquid('{{x | render}}', **default_envs)
		with pytest.raises(LiquidRenderError):
			liquid.render({'x': '', '__engine': None})

	def test_diot(self, default_envs):
		with pytest.raises(LiquidRenderError):
			TemplateLiquid('{{x|diot}}', **default_envs).render({'x': []})
		with pytest.raises(LiquidRenderError):
			TemplateLiquid('{{x|odiot}}', **default_envs).render({'x': []})
		TemplateLiquid('{{x|diot}}', **default_envs).render({'x': {}}) == {}
		TemplateLiquid('{{x|odiot}}', **default_envs).render({'x': {}}) == {}


@pytest.mark.skipif(not installed('jinja2'), reason = 'Jinja2 is not installed')
class TestTemplateJinja2:

	@pytest.mark.parametrize('source, envs', [
		('', {}),
		('{{a}}', {'a': 1})
	])
	def testInit(self, source, envs):
		import jinja2
		tpl = TemplateJinja2(source, **envs)
		assert tpl.source == source
		assertDictContains(DEFAULT_ENVS, tpl.envs)
		assertDictContains(envs, tpl.envs)
		assert isinstance(tpl.engine, jinja2.Template)

	@pytest.mark.parametrize('source', [
		'',
		'a',
		'{{a}}',
		'{{a}}\n{{b}}',

	])
	def testStr(self, source):
		tpl = TemplateJinja2(source)
		lines = source.splitlines()
		if len(lines) <= 1:
			assert str(tpl) == 'TemplateJinja2 < %s >' % ''.join(lines)
		else:
			assert str(tpl) == '\n'.join(
				['TemplateJinja2 <<<'] +
				['\t' + line for line in tpl.source.splitlines()] +
				['>>>'])

	@pytest.mark.parametrize('s,e,out', [
		# 0
		('{{name}}', {'name': 'John'}, 'John'),
		('{{names[0]}}', {'names': ['John', 'Tom']}, 'John'),
		('{{concate(v1, v2)}}', {'v1': 'hello', 'v2': 'world', 'concate': lambda x,y: x+y}, 'helloworld'),
		('{{R(v23)}}', {'v23': '"FALSE"'}, '\'"FALSE"\''),
		('{{R(v3)}}', {'v3': 'false'}, "FALSE"),
		# 5
		('{{realpath(v4)}}', {'v4': __file__}, str(Path(__file__).resolve())),
		#(('{{readlink(v5)}}', {'v5': path.join(path.dirname(path.realpath(path.abspath(__file__))),), 'helpers.py')(, path.relpath(path.jo(path.dirname(path.dirname(path.abspath(__file__))), ),'bin', 'helpers.py'))),
		('{{dirname(v6)}}', {'v6': '/a/b/c'}, '/a/b'),
		('{{basename(v7)}}{{bn(v7)}}', {'v7': '/a/b/c.txt'}, 'c.txtc.txt'),
		('{{basename(v8)}}{{bn(v8)}}', {'v8': '/a/b/[1]c.txt'}, 'c.txtc.txt'),
		('{{basename(v9, v9b)}}{{bn(v9, v9b)}}', {'v9': '/a/b/c.txt', 'v9b': True}, 'c.txtc.txt'),
		# 10
		('{{basename(v10, v10b)}}{{bn(v10, v10b)}} {{ext(v10)}}', {'v10': '/a/b/c[1].txt', 'v10b': True}, 'c[1].txtc[1].txt .txt'),
		('{{filename(v11)}}{{fn(v11)}} {{prefix(v11)}}', {'v11': '/a/b/a.txt'}, 'aa /a/b/a'),
		('{{filename(v12)}}{{fn(v12)}}', {'v12': '/a/b/[1]b.txt'}, 'bb'),
		('{{filename(v13, v13b)}}{{fn(v13, v13b)}}', {'v13': '/a/b/d.txt', 'v13b': True}, 'dd'),
		('{{filename(v14, v14b)}}{{fn(v14, v14b)}}', {'v14': '/a/b/[1]c.txt', 'v14b': True}, '[1]c[1]c'),
		# 15
		('{{R(var1)}}', {'var1': 'NULL'}, 'NULL'),
		('{{R(var2)}}', {'var2': 'abc'}, "'abc'"),
		('{% for var in varlist %}{{R(var)}}{% endfor %}', {'varlist': ['abc', 'True', 1, False]}, "'abc'TRUE1FALSE"),
		('{% if bool(var3) %}1{% else %}0{% endif %}', {'var3': 'abc', 'bool': bool}, '1'),
		('{% for k,v in data.items() %}{{k}}:{{v}}{% endfor %}', {'data': OrderedDict([('a', 1), ('b', 2)])}, 'a:1b:2'),
		# 20
		('{{quote(a)}}', {'a':''}, '""'),
		('{{R(x)}}', {'x': OrderedDict([(u'key1', 'val1'), ('key2', u'val2')])}, "list(`key1`='val1',`key2`='val2')"),
		('{{asquote(b)}}', {'b':[1,2]}, '"1" "2"'),
		('{{acquote(c)}}', {'c':[1,2]}, '"1", "2"'),
		('{{squote(d)}}', {'d':'1'}, "'1'"),
		# 25
		('{{json(e["f"])}}', {'e':{'f':[1,2]}}, '[1, 2]'),
		('{{os.path.join(g,h)}}', {'g': 'a', 'h': 'b', 'os': __import__('os')}, 'a/b'),
		("""
		#!/usr/bin/env python
		{% if x %}
		{% for y in ylist %}
		{{y}}
		{% endfor %}
		{% endif %}
		""", {'x': True, 'ylist': [1,2,3,4,5]}, """
		#!/usr/bin/env python\n\t\t\n\t\t
		1\n\t\t
		2\n\t\t
		3\n\t\t
		4\n\t\t
		5\n\t\t
		\n\t\t"""),
		(
			'{{read(a).strip()}}',
			{'a': Path(__file__)},
			Path(__file__).read_text().strip()),
		(
			'{{"\\n".join(readlines(a, False)).strip()}}',
			{'a': Path(__file__)},
			Path(__file__).read_text().strip()),
		('{{render(x)}}', {'x': '{{i}}', 'i': 2}, '2'),
		('{{render(x[0])}}', {'x': ('{{i}}', 1), 'i': 2}, '2'),
	])
	def testRender(self, s, e, out, default_envs):
		t = TemplateJinja2(s, **default_envs)
		assert t.render(e) == out
<|MERGE_RESOLUTION|>--- conflicted
+++ resolved
@@ -6,11 +6,7 @@
 from os import path, readlink
 from liquid import Liquid, LiquidRenderError
 from collections import OrderedDict
-<<<<<<< HEAD
-from pyppl.template import Template, TemplateJinja2, TemplateLiquid
-=======
 from pyppl.template import Template, TemplateJinja2, TemplateLiquid, DEFAULT_ENVS
->>>>>>> 48eb3b6a
 from diot import Diot, OrderedDiot
 
 HERE = Path(__file__).resolve().parent
