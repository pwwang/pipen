--- conflicted
+++ resolved
@@ -1,173 +1,6 @@
 import time
 import pytest
 from pathlib import Path
-<<<<<<< HEAD
-from os import environ, utime
-from diot import Diot, OrderedDiot
-environ['PYPPL_default__log'] = "py:{'levels': 'all'}"
-from pyppl.job import Job, JobInputParseError, JobOutputParseError, \
-	RC_NO_RCFILE, DIR_OUTPUT, FILE_STDERR, FILE_STDOUT
-from pyppl.utils import fs, filesig
-from pyppl.template import TemplateLiquid
-pytest_plugins = ["tests.fixt_job"]
-
-def test_init(job0):
-	assert job0.index == 0
-	assert job0.dir.name == '1'
-	assert job0.fout is None
-	assert job0.ferr is None
-	assert job0.lastout == ''
-	assert job0.lasterr == ''
-	assert job0.ntry == 0
-	assert job0.input == {}
-	assert job0.output == {}
-	assert job0.config == {}
-	assert job0.script.name == 'job.script.test'
-	assert job0._rc is None
-	assert job0._pid is None
-
-def test_scriptParts(job0):
-	assert job0.scriptParts.header == ''
-	assert job0.scriptParts.pre == ''
-	assert job0.scriptParts.post == ''
-	assert job0.scriptParts.saveoe is True
-	assert job0.scriptParts.command == [str(job0.dir / 'job.script')]
-
-def test_data(job0):
-	assert job0.data.job.index == 0
-	assert job0.data.job.indir == str(job0.dir / 'input')
-	assert job0.data.job.outdir == str(job0.dir / 'output')
-	assert job0.data.job.dir == str(job0.dir)
-	assert job0.data.job.outfile == str(job0.dir / 'job.stdout')
-	assert job0.data.job.errfile == str(job0.dir / 'job.stderr')
-	assert job0.data.job.pidfile == str(job0.dir / 'job.pid')
-	assert job0.data.job.cachedir == str(job0.dir / 'output' / '.jobcache')
-	job0.input = {'infile': ('file', 'indata')}
-	job0.output = {'outfile': ('file', 'outdata')}
-	assert job0.data.i == {'infile': 'indata'}
-	assert job0.data.o == {'outfile': 'outdata'}
-	assert job0.data.proc.errhow == 'terminate'
-
-def test_logger(job0, caplog):
-	job0.logger('hello world!', level = 'info')
-	assert 'pProc: [1/1] hello world!' in caplog.text
-	caplog.clear()
-	job0.logger('PBAR!', level = 'info', pbar = True)
-	assert 'PBAR!' in caplog.text
-
-def test_wrapScript(job0, job1):
-	job0.wrapScript()
-	assert job0.script.read_text() == """#!/usr/bin/env bash
-#
-# Collect return code on exit
-trap "status=\\$?; echo \\$status > '{jobdir}/job.rc'; if [ ! -e '{jobdir}/job.stdout' ]; then touch '{jobdir}/job.stdout'; fi; if [ ! -e '{jobdir}/job.stderr' ]; then touch '{jobdir}/job.stderr'; fi; exit \\$status" 1 2 3 6 7 8 9 10 11 12 15 16 17 EXIT
-#
-# Run pre-script
-#
-# Run the real script
-{jobdir}/job.script 1> {jobdir}/job.stdout 2> {jobdir}/job.stderr
-#
-# Run post-script
-#""".format(jobdir = job0.dir)
-
-	job1.wrapScript()
-	assert job1.script.read_text() == """#!/usr/bin/env bash
-#
-# Collect return code on exit
-trap "status=\\$?; echo \\$status > '{jobdir}/job.rc'; if [ ! -e '{jobdir}/job.stdout' ]; then touch '{jobdir}/job.stdout'; fi; if [ ! -e '{jobdir}/job.stderr' ]; then touch '{jobdir}/job.stderr'; fi; exit \\$status" 1 2 3 6 7 8 9 10 11 12 15 16 17 EXIT
-#
-# Run pre-script
-pre
-#
-# Run the real script
-command 1> {jobdir}/job.stdout 2> {jobdir}/job.stderr
-#
-# Run post-script
-post
-#""".format(jobdir = job1.dir)
-
-def test_showError(job0, caplog):
-	job0.showError(10)
-	assert 'Failed (totally 10).' in caplog.text
-	assert 'Rcfile not generated' in caplog.text
-	assert '/1/job.script' in caplog.text
-	assert '/1/job.stdout' in caplog.text
-	assert '/1/job.stderr' in caplog.text
-	job0.rc = 10
-	job0.showError(10)
-	assert 'Return code: 10.' in caplog.text
-	job0.rc = (1 << 9) + 10
-	job0.showError(10)
-	assert '10 [Outfile not generated]' in caplog.text
-	job0.rc = (1 << 9) + (1 << 10) + 10
-	job0.showError(10)
-	assert '10 [Outfile not generated; Expectation not met]' in caplog.text
-	job0.rc = 510
-	job0.showError(10)
-	assert 'Submission failed' in caplog.text
-	# stderr
-	job0.proc.echo.jobs = []
-	job0.showError(10)
-	assert 'Check STDERR below:' in caplog.text
-	assert '<EMPTY STDERR>' in caplog.text
-
-	(job0.dir / 'job.stderr').write_text('\n'.join([
-		'STDERR %s.' % (i+1) for i in range(21)
-	]))
-	job0.showError(10)
-	assert 'Check STDERR below:' in caplog.text
-	assert 'STDERR 2.' in caplog.text
-	assert 'STDERR 1.' not in caplog.text
-	assert 'Top 1 line(s) ignored' in caplog.text
-	# ignore
-	job0.proc.errhow = 'ignore'
-	job0.showError(10)
-	assert 'Failed but ignored' in caplog.text
-
-def test_reportitem(job0, caplog):
-	job0._reportItem(key = 'key', maxlen = 5, data = 'abc', loglevel = 'input')
-	assert 'INPUT' in caplog.text
-	assert 'pProc: [1/1] key   => abc' in caplog.text
-	job0._reportItem(key = 'key', maxlen = 5, data = [], loglevel = 'input')
-	assert 'pProc: [1/1] key   => [  ]' in caplog.text
-	job0._reportItem(key = 'key', maxlen = 5, data = ['abc'], loglevel = 'input')
-	assert 'pProc: [1/1] key   => [ abc ]' in caplog.text
-	job0._reportItem(key = 'key', maxlen = 5, data = ['abc', 'def'], loglevel = 'input')
-	assert 'pProc: [1/1] key   => [ abc,' in caplog.text
-	assert 'pProc: [1/1]            def ]' in caplog.text
-	job0._reportItem(key = 'key', maxlen = 5, data = ['abc', 'def', 'ghi'], loglevel = 'input')
-	assert 'pProc: [1/1] key   => [ abc,' in caplog.text
-	assert 'pProc: [1/1]            def,' in caplog.text
-	assert 'pProc: [1/1]            ghi ]' in caplog.text
-	job0._reportItem(key = 'key', maxlen = 5,
-		data = ['abc', 'def', 'ghi', 'lmn'], loglevel = 'input')
-	assert 'pProc: [1/1] key   => [ abc,' in caplog.text
-	assert 'pProc: [1/1]            def,' in caplog.text
-	assert 'pProc: [1/1]            ... (1),' in caplog.text
-	assert 'pProc: [1/1]            lmn ]' in caplog.text
-
-def test_report(job0, caplog):
-	job0.proc._log.shorten = 10
-	job0.input = Diot(
-		a = ('var', 'abcdefghijkmnopq'),
-		bc = ('files', ['/long/path/to/file1']),
-		de = ('file', '/long/path/to/file2'),
-	)
-	job0.output = Diot(
-		outfile = ('file', '/path/to/output/file1'),
-		outfiles = ('files', ['/path/to/output/file2'])
-	)
-	job0.report()
-	assert 'pProc: [1/1] a        => ab ... pq' in caplog.text
-	assert 'pProc: [1/1] bc       => [ /l/p/t/file1 ]' in caplog.text
-	assert 'pProc: [1/1] de       => /l/p/t/file2' in caplog.text
-	assert 'pProc: [1/1] outfile  => /p/t/o/file1' in caplog.text
-	assert 'pProc: [1/1] outfiles => [ /p/t/o/file2 ]' in caplog.text
-
-# test_build
-
-def test_linkinfile(job0, tmpdir):
-=======
 from os import path, utime
 from diot import Diot, OrderedDiot
 from simpleconf import Config
@@ -227,7 +60,6 @@
 def test_link_infile(proc_factory, tmp_path):
 	proc = proc_factory('pLinkInfile')
 	job = Job(0, proc)
->>>>>>> 48eb3b6a
 	# clear up the input directory
 	fs.mkdir(job.dir / 'input', overwrite = True)
 	infile1 = tmp_path / 'indir1' / 'test_link_infile.infile.txt'
@@ -261,434 +93,6 @@
 	infile2 = tmp_path / 'renaming' / 'test_prepinput.txt'
 	infile2.parent.mkdir()
 	infile2.write_text('')
-<<<<<<< HEAD
-	job0.proc.input = Diot(
-		invar = ('var', ['abc']),
-		infile = ('file', [infile1]),
-		infiles = ('files', [[infile1]]),
-		emptyfile = ('file', ['']),
-		emptyfiles = ('files', [['']]),
-		renamed = ('file', [infile2]),
-		nodatafiles = ('files', [[]]),
-		renamedfiles = ('files', [[infile2]]),
-	)
-	job0._prepInput()
-	assert len(job0.input) == 8
-	assert job0.input['invar'] == ('var', 'abc')
-	assert job0.input['infile'] == ('file', str(job0.dir / 'input' / 'test_prepinput.txt'))
-	assert job0.input['infiles'] == ('files', [str(job0.dir / 'input' / 'test_prepinput.txt')])
-	assert job0.input['emptyfile'] == ('file', '')
-	assert job0.input['emptyfiles'] == ('files', [''])
-	assert job0.input['renamed'] == ('file', str(job0.dir / 'input' / '[1]test_prepinput.txt'))
-	assert job0.input['nodatafiles'] == ('files', [])
-	assert job0.input['renamedfiles'] == ('files', [str(job0.dir / 'input' / '[1]test_prepinput.txt')])
-	assert 'pProc: [1/1] Input file renamed: test_prepinput.txt -> [1]test_prepinput.txt' in caplog.text
-	assert 'No data provided for [nodatafiles:files], use empty list instead.' in caplog.text
-
-def test_prepinput_exc(job0, tmpdir):
-	infile1 = tmpdir / 'test_prepinput_not_exists.txt'
-	job0.proc.input = Diot(
-		infile = ('file', [[]]), # no a strin gor path or input [infile:file]
-	)
-	with pytest.raises(JobInputParseError):
-		job0._prepInput()
-
-	job0.proc.input = Diot(
-		nefile = ('file', [infile1]), # not exists
-	)
-	with pytest.raises(JobInputParseError):
-		job0._prepInput()
-
-	job0.proc.input = Diot(
-		nlfiles = ('files', [1]), # not a list
-	)
-	with pytest.raises(JobInputParseError):
-		job0._prepInput()
-
-	job0.proc.input = Diot(
-		npfiles = ('files', [[None]]), # not a path
-	)
-	with pytest.raises(JobInputParseError):
-		job0._prepInput()
-
-	job0.proc.input = Diot(
-		nefiles = ('files', [[infile1]])
-	)
-	with pytest.raises(JobInputParseError):
-		job0._prepInput()
-
-def test_prepoutput(job0, tmpdir):
-	job0.proc.output = OrderedDiot()
-	job0._prepOutput()
-	assert len(job0.output) == 0
-
-	job0.proc.output.out = ('var', TemplateLiquid('abc'))
-	job0.proc.output.outfile = ('file', TemplateLiquid('outfile{{job.index}}.txt'))
-	job0._prepOutput()
-	assert len(job0.output) == 2
-	assert job0.output.out == ('var', 'abc')
-	assert job0.output.outfile == ('file', job0.dir / 'output' / 'outfile0.txt')
-
-	job0.proc.output.clear()
-	job0.proc.output.abs = ('file', TemplateLiquid('/a/b/c'))
-	with pytest.raises(JobOutputParseError):
-		job0._prepOutput()
-
-def test_prepscript(job0, tmpdir):
-	job0.proc.script = TemplateLiquid(str("# python script"))
-	job0._prepScript()
-	assert (job0.dir / 'job.script').read_text() == "# python script"
-	job0.proc.script = TemplateLiquid(str("# python script2"))
-	job0._prepScript()
-	assert (job0.dir / 'job.script').read_text() == "# python script2"
-	assert fs.exists(job0.dir / 'job.script._bak')
-
-def test_rc(job0):
-	assert job0.rc == RC_NO_RCFILE
-	job0._rc = 1
-	assert job0.rc == 1
-	job0.rc = None
-	assert job0.rc == RC_NO_RCFILE
-	job0.rc = 2
-	job0._rc = None # force reading from rcfile
-	assert job0.rc == 2
-
-def test_pid(job0):
-	assert job0.pid is ''
-	job0.pid = 'Job123'
-	assert job0.pid == 'Job123'
-	job0.pid = '123'
-	job0._pid = None # force reading from pidfile
-	assert job0.pid == '123'
-
-def test_signature(job0, tmpdir, caplog):
-	fs.remove(job0.dir / 'job.script')
-	assert job0.signature() == ''
-	(job0.dir / 'job.script').write_text('')
-	assert job0.signature() == Diot(
-		script = filesig(job0.dir / 'job.script'),
-		i = {'var': {}, 'file': {}, 'files': {}},
-		o = {'var': {}, 'file': {}, 'dir':{}})
-	infile = tmpdir / 'test_signature_input.txt'
-	infile.write_text('')
-	infile1 = tmpdir / 'test_signature_input_not_exists.txt'
-	job0.input = Diot(
-		invar = ('var', 'abc'),
-		infile = ('file', infile),
-		infiles = ('files', [infile])
-	)
-	job0._signature = None
-	assert job0.signature().i == {
-		'var': {'invar': 'abc'},
-		'file': {'infile': filesig(infile)},
-		'files': {'infiles': [filesig(infile)]},
-	}
-
-	job0.input = Diot(
-		invar = ('var', 'abc'),
-		infile = ('file', infile1)
-	)
-	job0._signature = None
-	assert job0.signature() == ''
-	assert 'Empty signature because of input file' in caplog.text
-
-	job0.input = Diot(
-		invar = ('var', 'abc'),
-		infiles = ('files', [infile1])
-	)
-	job0._signature = None
-	assert job0.signature() == ''
-	assert 'Empty signature because of one of input files' in caplog.text
-
-	job0.input = {}
-	outfile = tmpdir / 'test_signature_outfile.txt'
-	outfile.write_text('')
-	outfile1 = tmpdir / 'test_signature_outfile_not_exists.txt'
-	outdir = tmpdir / 'test_signature_outdir'
-	outdir.mkdir()
-	outdir1 = tmpdir / 'test_signature_outdir_not_exists'
-	job0.output = OrderedDiot(
-		out = ('var', 'abc'),
-		outfile = ('file', outfile),
-		outdir = ('dir', outdir)
-	)
-	job0._signature = None
-	assert job0.signature().o == {
-		'var': {'out': 'abc'},
-		'file': {'outfile': filesig(outfile)},
-		'dir': {'outdir': filesig(outdir, dirsig = job0.proc.dirsig)}
-	}
-
-	job0.output = OrderedDiot(
-		outfile = ('file', outfile1)
-	)
-	job0._signature = None
-	assert job0.signature() == ''
-	assert 'Empty signature because of output file:' in caplog.text
-
-	job0.output = OrderedDiot(
-		outdir = ('dir', outdir1)
-	)
-	job0._signature = None
-	assert job0.signature() == ''
-	assert 'Empty signature because of output dir:' in caplog.text
-
-def test_comparevar(job0, caplog):
-	assert job0._compareVar(
-		{'key': 'val'},
-		{'key': 'val'},
-		'key', 'unlimited')
-	assert 'Not cached' not in caplog.text
-
-	assert not job0._compareVar(
-		{'key': 'val'},
-		{'key': 'val1'},
-		'key', 'unlimited')
-	assert 'Not cached' in caplog.text
-
-def test_comparefile(job0, caplog):
-	assert job0._compareFile(
-		{'key': ('val', 1)},
-		{'key': ('val', 1)},
-		'key', 'unlimited')
-	assert 'Not cached' not in caplog.text
-
-	assert not job0._compareFile(
-		{'key': ('val', 1)},
-		{'key': ('val1', 1)},
-		'key', 'unlimited')
-	assert 'Not cached because key file(key) is different:' in caplog.text
-
-	assert not job0._compareFile(
-		{'key': ('val', 1)},
-		{'key': ('val', 2)},
-		'key', '', 'unlimited')
-	assert 'Not cached because key file(key) is newer: val' in caplog.text
-
-def test_comparefiles(job0, caplog):
-	assert job0._compareFiles(
-		{'key': [('val', 1)]},
-		{'key': [('val', 1)]},
-		'key', 'unlimited')
-	assert 'Not cached' not in caplog.text
-
-	assert not job0._compareFiles(
-		{'key': [('val', 1), ()]},
-		{'key': [('val', 1)]},
-		'key', 'unlimited')
-	assert 'Not cached because lengths are different for key [files:key]:' in caplog.text
-
-	assert not job0._compareFiles(
-		{'key': [('val', 1)]},
-		{'key': [('val1', 1)]},
-		'key', 'unlimited')
-	assert 'Not cached because file 1 is different for key [files:key]:' in caplog.text
-
-	assert not job0._compareFiles(
-		{'key': [('val', 1)]},
-		{'key': [('val', 2)]},
-		'key', '', 'unlimited')
-	assert 'Not cached because file 1 is newer for key [files:key]: val' in caplog.text
-
-def test_issignaturevalid(job0, tmpdir, caplog):
-	scriptfile = job0.dir / 'job.script'
-	cachefile  = job0.dir / 'job.cache'
-	fs.mkdir(job0.dir / DIR_OUTPUT)
-	job0.rc = 0
-	assert not job0._isSignatureValid('')
-
-	outfile1 = tmpdir / 'test_issignaturevalid_out1.txt'
-	outfile1.write_text('')
-	job0.output = {'outfile': ('file', outfile1)}
-	job0._signature = None
-	job0.signature()
-	fs.remove(outfile1)
-	assert not job0._isSignatureValid()
-	assert 'Outfile (o.outfile) not exists:' in caplog.text
-	caplog.clear()
-
-	outfile1.write_text('')
-	job0._signature = None
-	assert job0._isSignatureValid()
-
-	utime(outfile1, (100, 100))
-	job0._signature = None
-	assert not job0._isSignatureValid()
-	assert 'Script file is newer than output file' in caplog.text
-	caplog.clear()
-
-	infile1 = tmpdir / 'test_issignaturevalid_in1.txt'
-	infile1.write_text('')
-	outfile1.write_text('')
-	job0._signature = None
-	job0.input = {'infile': ('file', infile1)}
-	job0.signature()
-	fs.remove(infile1)
-	assert not job0._isSignatureValid()
-	assert 'Infile (i.infile) not exists' in caplog.text
-	caplog.clear()
-
-	Path(job0.script).write_text('')
-	infile1.write_text('')
-	job0._signature = None
-	job0.signature()
-	utime(outfile1, (job0._signature.script[1] + 100, ) * 2)
-	utime(infile1, (job0._signature.script[1] + 200, ) * 2)
-	job0._signature = None
-	assert not job0._isSignatureValid()
-	assert 'Infile (i.infile) is newer than output file:' in caplog.text
-	caplog.clear()
-
-
-def test_istrulycached(job0, tmpdir, caplog):
-	scriptfile = job0.dir / 'job.script'
-	cachefile  = job0.dir / 'job.cache'
-	fs.mkdir(job0.dir / DIR_OUTPUT)
-	job0.rc = 0
-
-	job0.proc.cache = False
-	job0._signature = None
-	job0.cache()
-	assert not job0.isTrulyCached()
-
-	job0.proc.cache = True
-	job0._signature = None
-	assert not job0.isTrulyCached()
-	assert 'Not cached as cache file not exists.' in caplog.text
-
-	cachefile.write_text('')
-	job0._signature = None
-	assert not job0.isTrulyCached()
-	assert 'Not cached because previous signature is empty.' in caplog.text
-
-	job0.input = {}
-	job0.output = {}
-	fs.remove(scriptfile)
-	cachefile.write_text('')
-	job0._signature = None
-	assert not job0.isTrulyCached()
-	assert 'Empty signature because of script file' in caplog.text
-
-	# CACHE_SCRIPT_NEWER
-	scriptfile.write_text('')
-	mtime = scriptfile.stat().st_mtime
-	utime(scriptfile, (mtime - 10, mtime - 10))
-	job0._signature = None
-	job0.cache()
-	utime(scriptfile, (mtime, mtime))
-	caplog.clear()
-	job0._signature = None
-	assert not job0.isTrulyCached()
-	assert 'Not cached because script file(script) is newer' in caplog.text
-
-	# CACHE_SIGINVAR_DIFF
-	job0.input = {'in': ('var', 'abc')}
-	job0._signature = None
-	job0.cache()
-	job0.input = {'in': ('var', 'abc1')}
-	caplog.clear()
-	job0._signature = None
-	assert not job0.isTrulyCached()
-	assert 'Not cached because input variable(in) is different' in caplog.text
-
-	# CACHE_SIGINFILE_DIFF
-	infile1 = tmpdir / 'test_istrulycached1.txt'
-	infile2 = tmpdir / 'test_istrulycached2.txt'
-	infile1.write_text('')
-	infile2.write_text('')
-	job0.input = {'infile': ('file', infile1)}
-	job0._signature = None
-	job0.cache()
-	job0.input = {'infile': ('file', infile2)}
-	caplog.clear()
-	job0._signature = None
-	assert not job0.isTrulyCached()
-	assert 'Not cached because input file(infile) is different:' in caplog.text
-
-	# CACHE_SIGINFILE_NEWER
-	job0._signature = None
-	job0.cache()
-	utime(infile2, (mtime+100, mtime+100))
-	caplog.clear()
-	job0._signature = None
-	assert not job0.isTrulyCached()
-	assert 'Not cached because input file(infile) is newer: ' in caplog.text
-
-	# CACHE_SIGINFILES_DIFF
-	job0.input = {'infiles': ('files', [infile1])}
-	job0._signature = None
-	job0.cache()
-	job0.input = {'infiles': ('files', [infile1, infile2])}
-	caplog.clear()
-	job0._signature = None
-	assert not job0.isTrulyCached()
-	assert 'Not cached because lengths are different for input [files:infiles]:' in caplog.text
-
-	# CACHE_SIGINFILES_NEWER
-	job0.cache()
-	utime(infile2, (mtime+200, mtime+200))
-	caplog.clear()
-	job0._signature = None
-	assert not job0.isTrulyCached()
-	assert 'Not cached because file 2 is newer for input [files:infiles]:' in caplog.text
-
-	# CACHE_SIGOUTVAR_DIFF
-	job0.input = {}
-	job0.output = {'out': ('var', 'abc')}
-	job0._signature = None
-	job0.cache()
-	job0.output = {'out': ('var', 'abc1')}
-	caplog.clear()
-	job0._signature = None
-	assert not job0.isTrulyCached()
-	assert 'Not cached because output variable(out) is different' in caplog.text
-
-	# CACHE_SIGOUTFILE_DIFF
-	outfile1 = tmpdir / 'test_istrulycached_out1.txt'
-	outfile2 = tmpdir / 'test_istrulycached_out2.txt'
-	outfile1.write_text('')
-	outfile2.write_text('')
-	job0.output = {'outfile': ('file', outfile1)}
-	job0._signature = None
-	job0.cache()
-	job0.output = {'outfile': ('file', outfile2)}
-	caplog.clear()
-	job0._signature = None
-	assert not job0.isTrulyCached()
-	assert 'Not cached because output file(outfile) is different:' in caplog.text
-
-	# CACHE_SIGOUTDIR_DIFF
-	outdir1 = tmpdir / 'test_istrulycached_dir1.txt'
-	outdir2 = tmpdir / 'test_istrulycached_dir2.txt'
-	outdir1.mkdir()
-	outdir2.mkdir()
-	job0.output = {'outdir': ('dir', outdir1)}
-	job0._signature = None
-	job0.cache()
-	job0.output = {'outdir': ('dir', outdir2)}
-	caplog.clear()
-	job0._signature = None
-	assert not job0.isTrulyCached()
-	assert 'Not cached because output dir(outdir) is different:' in caplog.text
-
-	job0._signature = None
-	job0.cache()
-	assert job0.isTrulyCached()
-
-	fs.remove(job0.dir / 'job.cache') # even without cache file
-	assert job0.isTrulyCached()
-	caplog.clear()
-
-	job0.cache() # create cache file
-	fs.remove(job0.dir / 'job.script')
-	job0._signature = ''
-	assert not job0.isTrulyCached()
-
-
-def test_isexptcached(job0, tmpdir, caplog):
-	job0.proc.cache = False
-	assert not job0.isExptCached()
-=======
 	proc = proc_factory('pInput', input = {
 		'invar:var': ['abc'],
 		'infile      :file ': [infile1],
@@ -984,7 +388,6 @@
 
 	job.cache()
 	assert job.is_cached()
->>>>>>> 48eb3b6a
 
 	job.__attrs_property_cached__['input'] = {'a': ('var', 2), 'b': ('var', 3)}
 	job.signature = ''
@@ -1001,34 +404,9 @@
 	assert "Missing input items: ['b:var']" in caplog.text
 	caplog.clear()
 
-<<<<<<< HEAD
-	job0.proc.exdir = tmpdir / 'test_isexptcached_exdir'
-	job0.proc.exdir.mkdir()
-	outfile1 = tmpdir / 'test_isexptcached_outfile1.txt'
-	outfile1.write_text('')
-	outfile2 = tmpdir / 'test_isexptcached_outfile_not_exists.txt'
-	outdir1 = tmpdir / 'test_isexptcached_outdir1'
-	outdir1.mkdir()
-	fs.gzip(outfile1, job0.proc.exdir / (outfile1.name + '.gz'))
-	fs.gzip(outdir1, job0.proc.exdir / (outdir1.name + '.tgz'))
-	job0.output = OrderedDiot(
-		outfile = ('file', outfile1),
-		outdir = ('dir', outdir1),
-		out = ('var', 'abc')
-	)
-	# overwriting existing
-	(job0.dir / 'output').mkdir()
-	(job0.dir / 'output' / outfile1.name).write_text('')
-	job0.proc.exhow = 'gzip'
-	assert job0.isExptCached()
-	assert 'Overwrite file for export-caching:' in caplog.text
-	assert job0.isTrulyCached()
-	caplog.clear()
-=======
 	# output
 	job.cache()
 	assert job.is_cached()
->>>>>>> 48eb3b6a
 
 	del job.__attrs_property_cached__['output']['out']
 	job.signature = ''
@@ -1036,14 +414,6 @@
 	assert "Missing output items: ['out:var']" in caplog.text
 	caplog.clear()
 
-<<<<<<< HEAD
-	job0.output = OrderedDiot(
-		outfile = ('file', outfile1)
-	)
-	job0.proc.exhow = 'move'
-	assert not job0.isExptCached()
-	assert 'Job is not export-cached since exported file not exists:' in caplog.text
-=======
 	job.cache()
 	assert job.is_cached()
 
@@ -1059,7 +429,6 @@
 	job.dir.joinpath('job.cache').unlink()
 	assert job.is_cached()
 	job.cache()
->>>>>>> 48eb3b6a
 
 	caplog.clear()
 	job.signature = ''
@@ -1067,74 +436,6 @@
 	assert not job.is_cached()
 	assert "Output item 'out:var' changed: 9 -> 10" in caplog.text
 
-<<<<<<< HEAD
-	# overwriting existing
-	fs.remove(job0.proc.exdir / outfile1.name)
-	(job0.proc.exdir / outfile1.name).write_text('')
-	assert job0.isExptCached()
-	assert 'Overwrite file for export-caching: ' in caplog.text
-
-# def test_isforcecached(job0, tmpdir):
-# 	job0.proc.cache = False
-# 	assert not job0.isForceCached()
-
-# 	job0.proc.cache = 'force'
-# 	outfile1 = tmpdir / 'test_isforcecached_outfile1.txt'
-# 	outfile1.write_text('forcecached')
-# 	outfile2 = tmpdir / 'test_isforcecached_outfile_not_exists.txt'
-# 	outdir1 = tmpdir / 'test_isforcecached_outdir1'
-# 	outdir1.mkdir()
-# 	outdir1file = tmpdir / 'test_isforcecached_outdir1' / 'odfile.txt'
-# 	outdir1file.write_text('odfile')
-# 	outdir2 = tmpdir / 'test_isforcecached_outdir_not_exists'
-# 	job0.output = OBox(
-# 		outfile1 = ('file', outfile1),
-# 		outfile2 = ('file', outfile2),
-# 		outdir1 = ('dir', outdir1),
-# 		outdir2 = ('dir', outdir2),
-# 		out = ('var', 'abc')
-# 	)
-
-# 	assert job0.isForceCached()
-# 	assert outfile1.is_file()
-# 	assert outfile1.read_text() == 'forcecached'
-# 	assert outfile2.is_file()
-# 	assert outdir1.is_dir()
-# 	assert outdir1file.is_file()
-# 	assert outdir1file.read_text() == 'odfile'
-# 	assert outdir2.is_dir()
-
-
-def test_build(job0, tmpdir, caplog):
-	job0.proc.input = {}
-	job0.proc.output = {}
-	job0.proc.cache = True
-	job0.proc.script = TemplateLiquid('# script')
-	fs.remove(job0.dir)
-	assert job0.build()
-	assert fs.isdir(job0.dir)
-	assert not fs.exists(job0.dir / 'job.stdout.bak')
-	assert not fs.exists(job0.dir / 'job.stderr.bak')
-
-	(job0.dir / 'job.stdout').write_text('')
-	(job0.dir / 'job.stderr').write_text('')
-	assert job0.build()
-	assert fs.exists(job0.dir / 'job.stdout.bak')
-	assert fs.exists(job0.dir / 'job.stderr.bak')
-	fs.remove(job0.dir / FILE_STDERR)
-	fs.remove(job0.dir / FILE_STDOUT)
-	job0._signature = None
-	job0.rc = 0
-	job0.cache()
-	assert job0.build()
-	assert fs.isfile(job0.dir / FILE_STDERR)
-	assert fs.isfile(job0.dir / FILE_STDOUT)
-
-	job0._signature = None
-	job0.rc = 0
-	job0.cache()
-	assert job0.build() == 'cached'
-=======
 def test_is_cached_without_cachefile(proc_factory, tmp_path):
 	infile = tmp_path / 'test_is_cached_without_cachefile.txt'
 	infile.write_text('')
@@ -1180,7 +481,6 @@
 	job.rc = 0
 	job.cache()
 	assert job.build() == 'cached'
->>>>>>> 48eb3b6a
 
 	# raise exception while building
 	old_exists = fs.exists
@@ -1241,17 +541,10 @@
 	assert not fs.exists(job.dir / 'output' / 'outfile.txt')
 
 	# restore output directory and stdout, stderr
-<<<<<<< HEAD
-	job0.output = OrderedDiot(
-		outdir = ('dir', job0.dir / 'output' / 'outdir'),
-		outfile = ('stdout', job0.dir / 'output' / 'outfile'),
-		errfile = ('stderr', job0.dir / 'output' / 'errfile'),
-=======
 	job.__attrs_property_cached__['output'] = OrderedDiot(
 		outdir = ('dir', job.dir / 'output' / 'outdir'),
 		outfile = ('stdout', job.dir / 'output' / 'outfile'),
 		errfile = ('stderr', job.dir / 'output' / 'errfile'),
->>>>>>> 48eb3b6a
 	)
 	job.ntry = 0
 	job.reset()
@@ -1262,95 +555,6 @@
 	assert fs.samefile(job.dir / 'job.stderr', job.dir / 'output' / 'errfile')
 
 	# what if outdir exists
-<<<<<<< HEAD
-	job0.reset()
-
-def test_export(job0, tmpdir, caplog):
-	job0.proc.exdir = ''
-	job0.export()
-	assert 'Exported' not in caplog.text
-
-	job0.proc.exdir = '/path/not/exists'
-	with pytest.raises(AssertionError):
-		job0.export()
-
-	job0.proc.exdir = tmpdir / 'test_export'
-	job0.proc.exdir.mkdir()
-
-	job0.proc.expart = None
-	with pytest.raises(AssertionError):
-		job0.export()
-
-	job0.proc.expart = []
-	job0.export()
-	assert 'Exported' not in caplog.text
-
-	# export everything
-	outfile1 = job0.dir / 'output' / 'test_export_outfile.txt'
-	outfile1.parent.mkdir()
-	outfile1.write_text('')
-	job0.output = OrderedDiot(
-		outfile = ('file', outfile1)
-	)
-	job0.proc.exhow = 'copy'
-	job0.proc.exow = True
-	job0.proc._log.shorten = 0
-	job0.export()
-	assert fs.exists(job0.proc.exdir / outfile1.name)
-	assert not fs.islink(outfile1)
-	assert not fs.samefile(outfile1, job0.proc.exdir / outfile1.name)
-	assert ('Exported: %s' % (job0.proc.exdir / outfile1.name)) in caplog.text
-
-	job0.proc.exhow = 'move'
-	job0.export()
-	assert fs.exists(job0.proc.exdir / outfile1.name)
-	assert fs.islink(outfile1)
-	assert fs.samefile(outfile1, job0.proc.exdir / outfile1.name)
-	assert ('Exported: %s' % (job0.proc.exdir / outfile1.name)) in caplog.text
-
-	# outfile is a link, then copy the file
-	job0.export()
-	assert fs.exists(job0.proc.exdir / outfile1.name)
-	assert not fs.islink(job0.proc.exdir / outfile1.name)
-	assert fs.islink(outfile1)
-	assert fs.samefile(outfile1, job0.proc.exdir / outfile1.name)
-
-	job0.proc.exhow = 'link'
-	job0.export()
-	assert fs.exists(job0.proc.exdir / outfile1.name)
-	assert fs.islink(job0.proc.exdir / outfile1.name)
-	assert not fs.islink(outfile1)
-	assert fs.samefile(outfile1, job0.proc.exdir / outfile1.name)
-
-	job0.proc.exhow = 'gzip'
-	job0.export()
-	assert fs.exists(job0.proc.exdir / (outfile1.name + '.gz'))
-
-	job0.proc.expart = [TemplateLiquid('outfile')]
-	fs.remove(job0.proc.exdir / (outfile1.name + '.gz'))
-	job0.export()
-	assert fs.exists(job0.proc.exdir / (outfile1.name + '.gz'))
-
-	job0.proc.expart = [TemplateLiquid('*.txt')]
-	fs.remove(job0.proc.exdir / (outfile1.name + '.gz'))
-	job0.export()
-	assert fs.exists(job0.proc.exdir / (outfile1.name + '.gz'))
-
-def test_succeed(job0, caplog):
-	job0.rc = 1
-	job0.proc.rc = [0]
-	assert not job0.succeed()
-
-	job0.proc.rc = [0, 1]
-	(job0.dir / 'output').mkdir()
-	job0.proc.expect = TemplateLiquid('')
-	assert job0.succeed()
-
-	job0.output = OrderedDiot(
-		outfile = ('file', job0.dir / 'output' / 'notexists')
-	)
-	job0.rc = 1
-=======
 	job.reset()
 
 def test_submit(proc_factory, caplog):
@@ -1362,7 +566,6 @@
 	job = Job(0, proc_factory('pPoll'))
 	assert job.poll() == 'running'
 	assert 'Polling the job ... stderr/out file not generared.' in caplog.text
->>>>>>> 48eb3b6a
 	caplog.clear()
 
 
@@ -1382,45 +585,6 @@
 	assert job.proc.errhow == 'ignore'
 	assert job.retry() == 'ignored'
 
-<<<<<<< HEAD
-	job0.isRunningImpl = lambda: False
-	job0.submitImpl = lambda: Diot(rc = 0)
-	assert job0.submit()
-
-	job0.submitImpl = lambda: Diot(rc = 1, cmd = '', stderr = '')
-	caplog.clear()
-	assert not job0.submit()
-	assert 'Submission failed' in caplog.text
-
-def test_poll(job0, caplog):
-	fs.remove(job0.dir / 'job.stderr')
-	fs.remove(job0.dir / 'job.stdout')
-	assert job0.poll() == 'running'
-
-	(job0.dir / 'output').mkdir()
-	(job0.dir / 'job.stderr').write_text('')
-	(job0.dir / 'job.stdout').write_text('')
-	job0.rc = 0
-	job0.proc.rc = [0]
-	job0.proc.expect = TemplateLiquid('')
-	job0.proc.echo = {'jobs': [0], 'type': {'stdout':'', 'stderr':''}}
-	assert job0.poll()
-
-	job0._rc = None
-	fs.remove(job0.dir / 'job.rc')
-	assert job0.poll() == 'running'
-
-def test_flush(job0, caplog):
-	job0.proc.echo = {'jobs': [1]}
-	job0._flush()
-	assert '' == caplog.text
-	assert job0.lastout == ''
-	assert job0.lasterr == ''
-
-	job0.proc.echo = {'jobs': [0], 'type': {'stdout': '', 'stderr': r'^[^&].+$'}}
-	(job0.dir / 'job.stdout').write_text('out: line1\nout: line2')
-	(job0.dir / 'job.stderr').write_text('err: line1\nerr: line2')
-=======
 	job = Job(0, proc_factory('pRetry2'))
 	job.proc.errhow = 'terminate'
 	assert job.retry() == False
@@ -1428,7 +592,6 @@
 	job = Job(0, proc_factory('pRetry3'))
 	job.proc.errhow = 'retry'
 	job.proc.errntry = 1
->>>>>>> 48eb3b6a
 	caplog.clear()
 	assert job.retry()
 	assert job.ntry == 1
