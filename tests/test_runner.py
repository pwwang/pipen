--- conflicted
+++ resolved
@@ -1,297 +1,6 @@
 import pytest
 import types
 import cmdy
-<<<<<<< HEAD
-from pyppl import Proc, utils, Diot
-from pyppl.runner import RunnerLocal, RunnerDry, RunnerSsh, RunnerSge, RunnerSlurm, RC_ERROR_SUBMISSION
-from pyppl.exception import RunnerSshError
-from pyppl.template import TemplateLiquid
-
-@pytest.fixture(scope='function')
-def proc(tmp_path):
-	proc = Proc()
-	proc.props.workdir = tmp_path / 'test_runner'
-	proc.workdir.mkdir()
-	return proc
-
-def test_local_kill_isrunning_impl(proc):
-	r = RunnerLocal(0, proc)
-	assert not r.isRunningImpl()
-	r.killImpl()
-	assert not pid_exists(r.pid)
-
-	c = cmdy.sleep(10, _bg = True, _raise = False)
-	r._pid = c.pid
-	assert r.isRunningImpl()
-	r.killImpl()
-	assert not r.isRunningImpl()
-
-	r._pid = 0
-	assert not r.isRunningImpl()
-
-def test_local_submit_impl(proc):
-
-	r = RunnerLocal(0, proc)
-	r.dir.mkdir()
-	r.script.write_text('sleep 3')
-
-	cmd = r.submitImpl()
-	assert r.isRunningImpl()
-	assert cmd.rc == 0
-	assert r.pid == cmd.pid
-	r.killImpl()
-	assert not r.isRunningImpl()
-
-def test_dry(proc):
-	r = RunnerDry(0, proc)
-	r.dir.mkdir()
-	(r.dir / 'job.script').write_text('')
-	r.output.b = ('dir', 'b.dir') # make output directory first
-	r.output.a = ('file', 'a.txt')
-	r.wrapScript()
-
-	assert r.script.read_text() == '''#!/usr/bin/env bash
-#
-# Collect return code on exit
-trap "status=\\$?; echo \\$status > '{jobdir}/job.rc'; if [ ! -e '{jobdir}/job.stdout' ]; then touch '{jobdir}/job.stdout'; fi; if [ ! -e '{jobdir}/job.stderr' ]; then touch '{jobdir}/job.stderr'; fi; exit \\$status" 1 2 3 6 7 8 9 10 11 12 15 16 17 EXIT
-#
-# Run pre-script
-
-# Dry-run script to create empty output files and directories.
-
-mkdir -p {jobdir}/output/b.dir
-touch {jobdir}/output/a.txt
-
-#
-# Run the real script
-#
-# Run post-script
-#'''.format(jobdir = r.dir)
-
-	utils.fs.remove(r.dir / 'output' / 'b.dir')
-	utils.fs.remove(r.dir / 'output' / 'a.txt')
-
-	cmdy.bash(r.script, _fg = True)
-
-	# check if output file and directory generated
-	assert (r.dir / 'output' / 'b.dir').exists()
-	assert (r.dir / 'output' / 'a.txt').exists()
-
-@pytest.fixture
-def ssh():
-	return str(Path(__file__).parent / 'mocks' / 'ssh')
-
-@pytest.fixture
-def sge():
-	return Diot(
-		qsub  = str(Path(__file__).parent / 'mocks' / 'qsub'),
-		qstat = str(Path(__file__).parent / 'mocks' / 'qstat'),
-		qdel  = str(Path(__file__).parent / 'mocks' / 'qdel'),
-	)
-
-@pytest.fixture
-def slurm():
-	return Diot(
-		sbatch  = str(Path(__file__).parent / 'mocks' / 'sbatch'),
-		srun    = str(Path(__file__).parent / 'mocks' / 'srun'),
-		squeue  = str(Path(__file__).parent / 'mocks' / 'squeue'),
-		scancel = str(Path(__file__).parent / 'mocks' / 'scancel'),
-	)
-
-@pytest.fixture(autouse=True)
-def resetliveservers():
-	RunnerSsh.LIVE_SERVERS = None
-
-@pytest.mark.parametrize('server,key,timeout,expt', [
-	('host', 'host1', 0, False),
-	('host', 'host', 0, True),
-	('host', '', 0, True),
-	('host', 'host+0', 0, True),
-	('host', 'host+0.3', 0.1, False),
-])
-def test_ssh_isserveralive(server, key, timeout, expt, ssh):
-	assert RunnerSsh.isServerAlive(server, key, timeout = timeout, ssh = ssh) == expt
-
-def test_ssh_init(proc, ssh):
-	proc.sshRunner = Diot(
-		ssh = ssh,
-		servers = ['server1', 'server2', 'server3', 'server4'],
-		keys = ['server1', 'server2', 'server3', 'wrongkey'],
-		checkAlive = True)
-	r = RunnerSsh(0, proc)
-	assert RunnerSsh.LIVE_SERVERS == [0,1,2]
-	assert r.ssh.keywords['t'] == 'server1'
-
-def test_ssh_init_noserver(proc, ssh):
-	proc.sshRunner = Diot(
-		ssh = ssh,
-		servers = [],
-		keys = ['server1', 'server2', 'server3', 'wrongkey'],
-		checkAlive = True)
-	with pytest.raises(RunnerSshError):
-		RunnerSsh(0, proc)
-
-def test_ssh_init_nolive(proc, ssh):
-	proc.sshRunner = Diot(
-		ssh = ssh,
-		servers = ['a', 'b', 'c', 'd'],
-		keys = ['server1', 'server2', 'server3', 'wrongkey'],
-		checkAlive = True)
-	with pytest.raises(RunnerSshError):
-		RunnerSsh(0, proc)
-
-def test_ssh_init_nocheck(proc, ssh):
-	proc.sshRunner = Diot(
-		ssh = ssh,
-		servers = ['server1', 'server2', 'server3', 'server4'],
-		keys = ['server1', 'server2', 'server3', 'wrongkey'],
-		checkAlive = False)
-	r = RunnerSsh(0, proc)
-	assert RunnerSsh.LIVE_SERVERS == [0,1,2,3]
-	assert r.ssh.keywords['t'] == 'server1'
-
-def test_ssh_init_checktimeout(proc, ssh):
-	proc.sshRunner = Diot(
-		ssh = ssh,
-		servers = ['server1', 'server2', 'server3', 'server4'],
-		keys = ['server1', 'server2', 'server3+2.5', 'wrongkey'],
-		checkAlive = 2)
-	r = RunnerSsh(0, proc)
-	assert RunnerSsh.LIVE_SERVERS == [0,1]
-	assert r.ssh.keywords['t'] == 'server1'
-
-def test_ssh_scriptparts(proc):
-	proc.sshRunner = Diot(
-		ssh = ssh,
-		servers = ['server1'],
-		checkAlive = False)
-	r = RunnerSsh(0, proc)
-	r.dir.mkdir()
-	(r.dir / 'job.script').write_text('#!/usr/bin/env bash')
-	r.script.write_text('#!/usr/bin/env bash')
-	assert r.scriptParts.header == '#\n# Running job on server: server1\n#'
-	assert r.scriptParts.pre == "\ncd %s" % cmdy._shquote(os.getcwd())
-	assert r.scriptParts.post == ''
-	assert r.scriptParts.saveoe == True
-	assert r.scriptParts.command == [str(r.dir / 'job.script')]
-
-def test_ssh_impl(proc, ssh):
-	proc.sshRunner = Diot(
-		ssh = ssh,
-		servers = ['server1'],
-		checkAlive = False)
-	r = RunnerSsh(0, proc)
-	assert not r.isRunningImpl()
-	dbox = r.submitImpl()
-	assert dbox.rc == RC_ERROR_SUBMISSION
-	assert dbox.pid == -1
-	assert 'is not using the same file system as the local machine' in dbox.stderr
-
-	r.dir.mkdir()
-	r.script.write_text('#!/usr/bin/env bash\nsleep 3')
-	cmd = r.submitImpl()
-	assert cmd.rc == 0
-	assert r.pid == cmd.pid
-	assert r.isRunningImpl()
-	r.killImpl()
-	assert not r.isRunningImpl()
-
-def test_sge_init(proc, sge):
-	proc.sgeRunner = sge.copy()
-	proc.sgeRunner.preScript = 'ls'
-	proc.sgeRunner['sge.notify'] = True
-	proc.sgeRunner['sge.N'] = 'Jobname{{job.index}}'
-	proc.props.template = TemplateLiquid
-	r = RunnerSge(0, proc)
-	r.dir.mkdir()
-	(r.dir / 'job.script').write_text('#!/usr/bin/env bash')
-	parts = r.scriptParts
-	assert parts.saveoe == False
-	assert parts.header == '''#$ -N Jobname0
-#$ -cwd
-#$ -o {jobdir}/job.stdout
-#$ -e {jobdir}/job.stderr
-#$ -notify
-'''.format(jobdir = r.dir)
-	assert parts.pre == 'ls'
-	assert parts.post == ''
-
-def test_sge_init_error(proc, sge):
-	proc.sgeRunner = sge.copy()
-	proc.sgeRunner['sge.cwd'] = True
-	proc.props.template = TemplateLiquid
-	r = RunnerSge(0, proc)
-	r.dir.mkdir()
-	(r.dir / 'job.script').write_text('#!/usr/bin/env bash')
-	with pytest.raises(ValueError):
-		r.scriptParts
-
-def test_sge_impl(proc, sge):
-	proc.sgeRunner = sge.copy()
-	r = RunnerSge(0, proc)
-	assert not r.isRunningImpl()
-	r.dir.mkdir()
-	r.script.write_text('#!/usr/bin/env bash\n#$ -N Jobname1\nsleep 3')
-	r.submitImpl()
-	assert r.isRunningImpl()
-	r.killImpl()
-	assert not r.isRunningImpl()
-
-	# fail
-	r.script.write_text('#!/usr/bin/env bash\n# ShouldFail\n#$ -N Jobname1\nsleep 3')
-	cmd = r.submitImpl()
-	assert cmd.rc == RC_ERROR_SUBMISSION
-
-def test_slurm_init(proc, slurm):
-	proc.slurmRunner = slurm.copy()
-	proc.slurmRunner.preScript = 'ls'
-	# need a number, just testing the boolean options
-	proc.slurmRunner['slurm.ntasks'] = True
-	proc.slurmRunner['slurm.x'] = 1
-	proc.slurmRunner['srun.opts'] = '-n8 --mpi=pmix_v1'
-	proc.slurmRunner['slurm.J'] = 'Jobname{{job.index}}'
-	proc.props.template = TemplateLiquid
-	r = RunnerSlurm(0, proc)
-	r.dir.mkdir()
-	(r.dir / 'job.script').write_text('#!/usr/bin/env bash')
-	parts = r.scriptParts
-	assert parts.saveoe == False
-	assert parts.header == '''#SBATCH -J Jobname0
-#SBATCH -o {jobdir}/job.stdout
-#SBATCH -e {jobdir}/job.stderr
-#SBATCH --ntasks
-#SBATCH -x 1
-'''.format(jobdir = r.dir)
-	assert parts.pre == 'ls'
-	assert parts.post == ''
-	assert parts.command == '%s -n8 --mpi=pmix_v1 %s' % (slurm.srun, (r.dir / 'job.script'))
-
-def test_slurm_init_error(proc, slurm):
-	proc.slurmRunner = slurm.copy()
-	proc.slurmRunner['slurm.o'] = '/path/to/stdout'
-	proc.props.template = TemplateLiquid
-	r = RunnerSlurm(0, proc)
-	r.dir.mkdir()
-	(r.dir / 'job.script').write_text('#!/usr/bin/env bash')
-	with pytest.raises(ValueError):
-		r.scriptParts
-
-def test_slurm_impl(proc, slurm):
-	proc.slurmRunner = slurm.copy()
-	r = RunnerSlurm(0, proc)
-	assert not r.isRunningImpl()
-	r.dir.mkdir()
-	r.script.write_text('#!/usr/bin/env bash\n#SBATCH -J Jobname1\nsleep 3')
-	r.submitImpl()
-	assert r.isRunningImpl()
-	r.killImpl()
-	assert not r.isRunningImpl()
-
-	# fail
-	r.script.write_text('#!/usr/bin/env bash\n# ShouldFail\n#SBATCH -J Jobname1\nsleep 3')
-	cmd = r.submitImpl()
-	assert cmd.rc == RC_ERROR_SUBMISSION
-=======
 from diot import Diot
 from pyppl import runner as module_runner
 from pyppl.runner import register_runner, use_runner, current_runner, hookimpl, RUNNERS, runnermgr, _runner_name, poll_interval
@@ -433,4 +142,3 @@
 	assert action.script_parts() is None
 	assert action.kill()
 	assert not pid_exists(p.pid)
->>>>>>> 48eb3b6a
