import sys
import pytest
import psutil
from faker import Faker
from diot import Diot, OrderedDiot
<<<<<<< HEAD
from pyppl.utils import split, funcsig, uid, formatSecs, alwaysList, \
	briefList, briefPath, killtree, chmodX, filesig, fileflush, ThreadEx, ThreadPool, \
	PQueue, Hashable, MultiDestTransition, StateMachine, varname, expandNumbers, formatDict, \
	tryDeepCopy
# load fixtures
pytest_plugins = ["tests.fixt_utils"]

def setup_module(module):
	varname.index = 0

def test_varname(fixt_varname):
	assert fixt_varname.var == fixt_varname.expt

@pytest.mark.parametrize('string, delimit, trim, expect', [
	("a\"|\"b", "|", True, ["a\"|\"b"]),
	("a|b|c", "|", True, ["a", "b", "c"]),
	('a|b\\|c', "|", True, ["a", "b\\|c"]),
	('a|b\\|c|(|)', "|", True, ["a", "b\\|c", "(|)"]),
	('a|b\\|c|(\\)|)', "|", True, ["a", "b\\|c", "(\\)|)"]),
	('a|b\\|c|(\\)\\\'|)', "|", True, ["a", "b\\|c", "(\\)\\'|)"]),
	('a|b\\|c |(\\)\\\'|)', "|", False, ["a", "b\\|c ", "(\\)\\'|)"]),
	('outdir:dir:{{i.pattern | lambda x: __import__("glob").glob(x)[0] | fn }}_etc', ':', True, ["outdir", "dir", "{{i.pattern | lambda x: __import__(\"glob\").glob(x)[0] | fn }}_etc"]),
])
def test_split(string, delimit, trim, expect):
	assert split(string, delimit, trim) == expect

=======
from pyppl.utils import funcsig, format_secs, always_list, \
	brief_list, chmod_x, filesig, ThreadEx, ThreadPool, \
	PQueue, _MultiDestTransition, StateMachine, try_deepcopy
# load fixtures
pytest_plugins = ["tests.fixt_utils"]

>>>>>>> 48eb3b6a
def test_funcsig(fixt_funcsig):
	assert funcsig(fixt_funcsig.func) == fixt_funcsig.expt

@pytest.mark.parametrize('secs, expect', [
	(1, "00:00:01.000"),
	(1.001, "00:00:01.001"),
	(100, "00:01:40.000"),
	(7211, "02:00:11.000"),
])
def test_formatsecs(secs, expect):
	assert format_secs(secs) == expect

@pytest.mark.parametrize('data,trim,expect', [
	("a, b,c", True, ['a', 'b', 'c']),
	(["a, b,c"], True, ['a', 'b', 'c']),
	(["a, b,c", 'd'], True, ['a', 'b', 'c', 'd']),
	(["a, b,c ", 'd'], False, ['a', ' b', 'c ', 'd']),
	("a,b, c, 'd,e'", True, ['a', 'b', 'c', "'d,e'"]),
	(
		["o1:var:{{c1}}", "o2:var:{{c2 | __import__('math').pow(float(_), 2.0)}}", "o3:file:{{c3.fn}}2{{c3.ext}}"], True,
		["o1:var:{{c1}}", "o2:var:{{c2 | __import__('math').pow(float(_), 2.0)}}", "o3:file:{{c3.fn}}2{{c3.ext}}"]
	),
	(
		["o1:var:{{c1}}", "o2:var:c2 | __import__('math').pow float(_), 2.0)}}", "o3:file:{{c3.fn}}2{{c3.ext}}"],
		#                                                             ^ comma is not quoted
		True,
		["o1:var:{{c1}}", "o2:var:c2 | __import__('math').pow float(_)", "2.0)}}", "o3:file:{{c3.fn}}2{{c3.ext}}"]
	)
])
def test_always_list(data, trim, expect):
	assert always_list(data, trim) == expect

@pytest.mark.parametrize('data', [
	1, (1,), {}
])
def test_always_list_raises(data):
	with pytest.raises(ValueError):
		always_list(data)

@pytest.mark.parametrize('inlist,expect', [
	([], '[]'),
	(None, '[]'),
	([1], '1'),
	([0, 1, 2, 3, 4, 5, 6, 7], "0-7"),
	([1, 3, 5, 7, 9], "1, 3, 5, 7, 9"),
	([1, 3, 5, 7, 9, 4, 8, 12, 13], "1, 3-5, 7-9, 12, 13"),
	([13, 9, 5, 7, 4, 3, 8, 1, 12], "1, 3-5, 7-9, 12, 13"),
])
def test_brief_list(inlist, expect):
	assert brief_list(inlist) == expect

def test_chmod_x(fixt_chmodx):
	if isinstance(fixt_chmodx.expt, type):
		with pytest.raises(fixt_chmodx.expt):
			chmod_x(fixt_chmodx.file)
	else:
		assert chmod_x(fixt_chmodx.file) == fixt_chmodx.expt

def test_filesig(fixt_filesig):
	fixt_filesig.dirsig = fixt_filesig.get('dirsig', True)
	assert filesig(fixt_filesig.file, fixt_filesig.dirsig) == fixt_filesig.expt

def test_threadex(fixt_threadex):
	thread = ThreadEx(target = fixt_threadex.worker)
	assert thread.daemon
	assert thread.ex is None
	thread.start()
	thread.join()
	if fixt_threadex.expt_ex:
		assert isinstance(thread.ex, fixt_threadex.expt_ex)

def test_threadpool(fixt_threadpool):
	nthread     = fixt_threadpool.nthread
	initializer = fixt_threadpool.initializer
	initargs    = fixt_threadpool.get('initargs')
	cleanup     = fixt_threadpool.get('cleanup')
	exc         = fixt_threadpool.expt_exc
	pool        = ThreadPool(nthread, initializer, initargs)
	assert len(pool.threads) == nthread
	assert isinstance(pool.threads[0], ThreadEx)
	if exc:
		with pytest.raises(exc):
			pool.join(cleanup = cleanup, interval = .1)
	else:
		# make sure thread alive after one round join
		# so that is_alive will be executed
		pool.join(cleanup = cleanup, interval = .01)
	for thread in pool.threads:
		thread.join()
	assert all([not thread.is_alive() for thread in pool.threads])

@pytest.mark.parametrize('batch_len,puts,expect', [
	(10, [
		('put', 5, 0),
		('put', 0, 0),
		('put', 7, 0),
		('put_next', 4, 2),
		('put_next', 6, 3),
		('put_next', 3, 3),
		('put', 3, 3),
		('put', 6, 3),
	], [(0, 0), (3, 3), (6, 3), (4, 4), (3, 5), (5, 5), (6, 5), (7, 7)])
])
def test_pqueue(batch_len, puts, expect):
	pqueue = PQueue(batch_len = batch_len)
	for method, item, batch in puts:
		getattr(pqueue, method)(item, batch)
	ret = []
	while not pqueue.empty():
		ret.append(pqueue.get())
	assert ret == expect

def test_pqueue_batchlen():
	with pytest.raises(ValueError):
		PQueue()

def test_statemachine():
	with pytest.raises(AttributeError):
		_MultiDestTransition('solid', {})
	_MultiDestTransition('solid', 'liquid', depends_on = 'depends_on')

	class Model(object):
		def depends_on(self):
			return 'turntoliquid'
	model = Model()
	machine = StateMachine(
		model = model,
		states = ['solid', 'liquid', 'gas'], initial = 'solid')
	machine.add_transition(
		'heat', 'solid', {'turntoliquid': 'liquid', 'turntogas': 'gas'}, depends_on = 'depends_on')
	model.heat()
	assert model.state == 'liquid'

<<<<<<< HEAD
@pytest.mark.parametrize('numbers,expt',[
	('1,2,3,4', [1,2,3,4]),
	('1-4', [1,2,3,4]),
	('1-4,7,8-10', [1,2,3,4,7,8,9,10]),
])
def test_expandNumbers(numbers, expt):
	assert expandNumbers(numbers) == expt

@pytest.mark.parametrize('val,keylen,alias,expt',[
	('a', 0, None, "a"),
	('a', 0, 'b', "[b] a"),
	(Diot(), 0, 'l', '[l] <Diot> {  }'),
	({"a":1}, 0, 'l', '[l] { a: 1 }'),
	({"a":1, "b":2}, 0, 'x',
	# =>
	    '[x] { a: 1,\n'
	'          b: 2, }'),
	({"a":1, "b11":2}, 0, None,
	# =>
	    '{ a  : 1,\n'
	'      b11: 2, }'),
	({"a":1, "b":2}, 4, 'x11',
	# =>
	        '[x11] { a: 1,\n'
	'                b: 2, }'),
	(OrderedDiot([("a",1), ("b",2)]), 4, 'x11',
	# =>
	        '[x11] <OrderedDiot> \n'
	'              { a: 1,\n'
	'                b: 2, }'),
])
def test_formatDict(val, keylen, alias, expt):
	assert formatDict(val, keylen, alias) == expt

=======
>>>>>>> 48eb3b6a
@pytest.mark.parametrize('val,expt,asserts', [
	(None, None, ['is']),
	(1, 1, ['is']),
	(sys, sys, ['is']),
	(Diot(a = Diot(b = Diot(c=1))), Diot(a = Diot(b = Diot(c=1))), ['=']),
	([1, sys, [1]], [1, sys, [1]], [(0, 'is'), (1, 'is'), (2, '=')]),
	({'a': sys, 'b': [1]}, {'a': sys, 'b': [1]}, [('a', 'is'), ('b', '=')])
])
def test_trydeepcopy(val, expt, asserts):
	copied = try_deepcopy(val)

	for ast in asserts:
		if ast == '=':
			assert copied == val
			assert copied is not val
		elif ast == 'is':
			assert copied is val
		else:
			key, eq = ast
			if eq == '=':
				assert copied[key] == val[key]
				assert copied[key] is not val[key]
			else:
				assert copied[key] is val[key]
<|MERGE_RESOLUTION|>--- conflicted
+++ resolved
@@ -3,41 +3,12 @@
 import psutil
 from faker import Faker
 from diot import Diot, OrderedDiot
-<<<<<<< HEAD
-from pyppl.utils import split, funcsig, uid, formatSecs, alwaysList, \
-	briefList, briefPath, killtree, chmodX, filesig, fileflush, ThreadEx, ThreadPool, \
-	PQueue, Hashable, MultiDestTransition, StateMachine, varname, expandNumbers, formatDict, \
-	tryDeepCopy
-# load fixtures
-pytest_plugins = ["tests.fixt_utils"]
-
-def setup_module(module):
-	varname.index = 0
-
-def test_varname(fixt_varname):
-	assert fixt_varname.var == fixt_varname.expt
-
-@pytest.mark.parametrize('string, delimit, trim, expect', [
-	("a\"|\"b", "|", True, ["a\"|\"b"]),
-	("a|b|c", "|", True, ["a", "b", "c"]),
-	('a|b\\|c', "|", True, ["a", "b\\|c"]),
-	('a|b\\|c|(|)', "|", True, ["a", "b\\|c", "(|)"]),
-	('a|b\\|c|(\\)|)', "|", True, ["a", "b\\|c", "(\\)|)"]),
-	('a|b\\|c|(\\)\\\'|)', "|", True, ["a", "b\\|c", "(\\)\\'|)"]),
-	('a|b\\|c |(\\)\\\'|)', "|", False, ["a", "b\\|c ", "(\\)\\'|)"]),
-	('outdir:dir:{{i.pattern | lambda x: __import__("glob").glob(x)[0] | fn }}_etc', ':', True, ["outdir", "dir", "{{i.pattern | lambda x: __import__(\"glob\").glob(x)[0] | fn }}_etc"]),
-])
-def test_split(string, delimit, trim, expect):
-	assert split(string, delimit, trim) == expect
-
-=======
 from pyppl.utils import funcsig, format_secs, always_list, \
 	brief_list, chmod_x, filesig, ThreadEx, ThreadPool, \
 	PQueue, _MultiDestTransition, StateMachine, try_deepcopy
 # load fixtures
 pytest_plugins = ["tests.fixt_utils"]
 
->>>>>>> 48eb3b6a
 def test_funcsig(fixt_funcsig):
 	assert funcsig(fixt_funcsig.func) == fixt_funcsig.expt
 
@@ -171,43 +142,6 @@
 	model.heat()
 	assert model.state == 'liquid'
 
-<<<<<<< HEAD
-@pytest.mark.parametrize('numbers,expt',[
-	('1,2,3,4', [1,2,3,4]),
-	('1-4', [1,2,3,4]),
-	('1-4,7,8-10', [1,2,3,4,7,8,9,10]),
-])
-def test_expandNumbers(numbers, expt):
-	assert expandNumbers(numbers) == expt
-
-@pytest.mark.parametrize('val,keylen,alias,expt',[
-	('a', 0, None, "a"),
-	('a', 0, 'b', "[b] a"),
-	(Diot(), 0, 'l', '[l] <Diot> {  }'),
-	({"a":1}, 0, 'l', '[l] { a: 1 }'),
-	({"a":1, "b":2}, 0, 'x',
-	# =>
-	    '[x] { a: 1,\n'
-	'          b: 2, }'),
-	({"a":1, "b11":2}, 0, None,
-	# =>
-	    '{ a  : 1,\n'
-	'      b11: 2, }'),
-	({"a":1, "b":2}, 4, 'x11',
-	# =>
-	        '[x11] { a: 1,\n'
-	'                b: 2, }'),
-	(OrderedDiot([("a",1), ("b",2)]), 4, 'x11',
-	# =>
-	        '[x11] <OrderedDiot> \n'
-	'              { a: 1,\n'
-	'                b: 2, }'),
-])
-def test_formatDict(val, keylen, alias, expt):
-	assert formatDict(val, keylen, alias) == expt
-
-=======
->>>>>>> 48eb3b6a
 @pytest.mark.parametrize('val,expt,asserts', [
 	(None, None, ['is']),
 	(1, 1, ['is']),
