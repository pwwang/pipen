from copy import copy
from time import sleep
import pytest
<<<<<<< HEAD
from pyppl import Proc as _Proc, Diot
=======
from diot import Diot
from pyppl._proc import OUT_DIRTYPE, OUT_FILETYPE, OUT_VARTYPE, OUT_STDOUTTYPE, OUT_STDERRTYPE, IN_VARTYPE, IN_FILETYPE, IN_FILESTYPE
>>>>>>> 48eb3b6a
from pyppl.template import TemplateLiquid
from pyppl.jobmgr import Jobmgr, STATES
from pyppl.logger import logger

class Proc(dict):

	def __init__(self, *args, **kwargs):
		kwargs['nthread'] = 10
		kwargs['name']    = lambda procset = True: 'pProc'
		kwargs['errhow']  = 'terminate'
		kwargs['errntry'] = 3
		kwargs['forks']   = 1
		kwargs['expect']  = TemplateLiquid('')
		kwargs['size']    = 1
<<<<<<< HEAD
		kwargs['rc']      = [0]
		kwargs['config']  = Diot(_log = {})
=======
		kwargs['id']    = 'pProc'
>>>>>>> 48eb3b6a
		super(Proc, self).__init__(*args, **kwargs)

	def __getattr__(self, item):
		return super().__getitem__(item)

# Mock job
class Job(object):
	POLL_INTERVAL = 1
	def __init__(self, index, proc, name = 'job'):
		self.index      = index
		self.proc       = proc
		self.orig_state = STATES.INIT
		self.state      = None
		self.ntry       = 0
		self.name = name

	def logger(self, *args, **kwargs):
		"""A logger wrapper to avoid instanize a logger object for each job"""
		level = kwargs.pop('level', 'info')
		kwargs['proc']   = self.proc.name(False)
		kwargs['jobidx'] = self.index
		kwargs['joblen'] = self.proc.size
		if kwargs.pop('pbar', False):
			logger.pbar[level](*args, **kwargs)
		else:
			logger[level](*args, **kwargs)

	def restore_state(self):
		self.state = self.orig_state

	def kill(self):
		return self.orig_state.endswith('ing')

	def done(self, cached = False, status = True):
		logger.info('%s: Job done with cached: %s', self.index, cached)

	def build(self):
		return 'cached' if 'cached' in self.orig_state else True

	def submit(self):
		#sleep (2)
		return 'done' in self.orig_state or 'submit' in self.orig_state

	def poll(self):
		if 'done' in self.orig_state:
			self.orig_state = 'running'
			return 'running' # only run once
		return True

	def retry(self):
		if 'retry' in self.orig_state:
			return 'ignored'
		#if self.orig_state.endswith('ing'):
		self.ntry += 1
		return self.ntry < self.proc.errntry

@pytest.fixture
def proc_default():
	return Proc()

def job_factory(index, state, name):
	@pytest.fixture
	def job_with_state(proc_default):
		job       = Job(index, proc_default, name)
		job.state = job.orig_state = state
		return job
	return job_with_state

def inject_job_fixture(name, index, state):
	globals()[name] = job_factory(index, state, name)

inject_job_fixture('job_init', 0, STATES.INIT)
inject_job_fixture('job_building', 0, STATES.BUILDING)
inject_job_fixture('job_built', 0, STATES.BUILT)
inject_job_fixture('job_builtfailed', 0, STATES.BUILTFAILED)
inject_job_fixture('job_submitting', 0, STATES.SUBMITTING)
inject_job_fixture('job_submitfailed', 0, STATES.SUBMITFAILED)
inject_job_fixture('job_running', 0, STATES.RUNNING)
inject_job_fixture('job_retrying', 0, STATES.RETRYING)
inject_job_fixture('job_done', 0, STATES.DONE)
inject_job_fixture('job_donecached', 0, STATES.DONECACHED)
inject_job_fixture('job_donefailed', 0, STATES.DONEFAILED)
inject_job_fixture('job_endfailed', 0, STATES.ENDFAILED)
inject_job_fixture('job_killing', 0, STATES.KILLING)
inject_job_fixture('job_killed', 0, STATES.KILLED)
inject_job_fixture('job_killfailed', 0, STATES.KILLFAILED)

# The job indexes have to be 0, 1, ...
@pytest.fixture(scope = 'module')
def jobindex_reset():
	def func(jobs):
		for i, job in enumerate(jobs):
			job.index = i
	return func

@pytest.fixture(params = [
	10, # njobs
])
def jobs_default(request, job_init):
	ret = []
	for i in range(request.param):
		job = copy(job_init)
		job.index = i
		ret.append(job)
	return ret

@pytest.fixture
def jobs_all(jobindex_reset,
	job_init, job_building, job_built, job_builtfailed, job_done, job_donecached, \
	job_donefailed, job_endfailed):
	ret = [job_init, job_building, job_built, job_builtfailed, job_done, job_donecached, \
	job_donefailed, job_endfailed]
	jobindex_reset(ret)
	return ret<|MERGE_RESOLUTION|>--- conflicted
+++ resolved
@@ -1,12 +1,8 @@
 from copy import copy
 from time import sleep
 import pytest
-<<<<<<< HEAD
-from pyppl import Proc as _Proc, Diot
-=======
 from diot import Diot
 from pyppl._proc import OUT_DIRTYPE, OUT_FILETYPE, OUT_VARTYPE, OUT_STDOUTTYPE, OUT_STDERRTYPE, IN_VARTYPE, IN_FILETYPE, IN_FILESTYPE
->>>>>>> 48eb3b6a
 from pyppl.template import TemplateLiquid
 from pyppl.jobmgr import Jobmgr, STATES
 from pyppl.logger import logger
@@ -21,12 +17,7 @@
 		kwargs['forks']   = 1
 		kwargs['expect']  = TemplateLiquid('')
 		kwargs['size']    = 1
-<<<<<<< HEAD
-		kwargs['rc']      = [0]
-		kwargs['config']  = Diot(_log = {})
-=======
 		kwargs['id']    = 'pProc'
->>>>>>> 48eb3b6a
 		super(Proc, self).__init__(*args, **kwargs)
 
 	def __getattr__(self, item):
