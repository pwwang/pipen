--- conflicted
+++ resolved
@@ -1,43 +1,6 @@
 import sys
 import types
 import inspect
-<<<<<<< HEAD
-import pyppl
-from diot import OrderedDiot
-#from pyppl.flowchart import Flowchart
-from pyppl.template import Template, TemplateLiquid, TemplateJinja2
-
-class Member:
-
-	BLOCKMAP = dict(
-		type = 'example',
-		staticmethod = 'tip',
-		function = 'abstract',
-		classmethod = 'abstract',
-		property = 'note'
-	)
-
-	TYPEMAP = dict(
-		type = 'class',
-		staticmethod = 'staticmethod',
-		function = 'method',
-		classmethod = 'method',
-		property = 'property'
-	)
-
-	@staticmethod
-	def deindent(lines):
-		"""Remove indent based on the first line"""
-		indention = lines[0][:-len(lines[0].lstrip())]
-		ret = []
-		for line in lines:
-			if not line:
-				continue
-			if not line.startswith(indention):
-				raise ValueError('Unexpected indention at doc line:\n' + repr(line))
-			ret.append(line[len(indention):].replace('\t', '  '))
-		return ret
-=======
 from diot import OrderedDiot
 from pathlib import Path
 
@@ -56,7 +19,6 @@
 	classmethod = 'method',
 	property = 'property'
 )
->>>>>>> 48eb3b6a
 
 def deindent(lines):
 	"""Remove indent based on the first line"""
@@ -70,9 +32,6 @@
 		ret.append(line[len(indention):].replace('\t', '  '))
 	return ret
 
-<<<<<<< HEAD
-	def _docSecs(self):
-=======
 class Function:
 
 	def __init__(self, docable, name = None):
@@ -81,7 +40,6 @@
 		self.docs = deindent(self.docable.__doc__.splitlines()[1:])
 
 	def _doc_secs(self):
->>>>>>> 48eb3b6a
 		ret   = OrderedDiot(desc = [])
 		name  = 'desc'
 		for line in self.docs:
