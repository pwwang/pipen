--- conflicted
+++ resolved
@@ -12,12 +12,12 @@
 !!! example "class: `Template`"
 
 	Base class wrapper to wrap template for PyPPL
-	
+
 
 	!!! abstract "method: `__init__(self, source, **envs)`"
 
 		Template construct
-		
+
 
 	!!! abstract "method: `register_envs(self, **envs)`"
 
@@ -38,7 +38,7 @@
 !!! example "class: `TemplateJinja2`"
 
 	Jinja2 template wrapper
-	
+
 
 	!!! abstract "method: `register_envs(self, **envs)`"
 
@@ -59,7 +59,7 @@
 !!! example "class: `TemplateLiquid`"
 
 	liquidpy template wrapper.
-	
+
 
 	!!! abstract "method: `register_envs(self, **envs)`"
 
@@ -86,7 +86,7 @@
 !!! example "class: `ProcSet`"
 
 	The ProcSet for a set of processes
-	
+
 
 	!!! abstract "method: `__init__(self, *procs)`"
 
@@ -161,7 +161,7 @@
 	!!! abstract "method: `restore_states(self)`"
 
 		Restore the initial state of a procset
-		
+
 ## pyppl.proc
 
 
@@ -172,7 +172,7 @@
 !!! example "class: `Proc`"
 
 	Process of a pipeline
-	
+
 
 	!!! note "property: `cache`"
 
@@ -351,7 +351,7 @@
 !!! example "class: `PQueue`"
 
 	A modified PriorityQueue, which allows jobs to be submitted in batch
-	
+
 
 	!!! abstract "method: `__init__(self, maxsize, batch_len)`"
 
@@ -465,12 +465,12 @@
 	!!! abstract "method: `build(self)`"
 
 		Initiate a job, make directory and prepare input, output and script.
-		
+
 
 	!!! abstract "method: `cache(self)`"
 
 		Truly cache the job (by signature)
-		
+
 
 	!!! abstract "method: `done(self, cached, status)`"
 
@@ -535,7 +535,7 @@
 !!! example "class: `PyPPL`"
 
 	The class for the whole pipeline
-	
+
 
 	!!! abstract "method: `__init__(self, config, name, config_files, **kwconfigs)`"
 
@@ -573,13 +573,7 @@
 
 			- `profile (str)`:  The profile name
 
-<<<<<<< HEAD
-!!! example "class: `Channel (iterable)`"
-	The channen class, extended from `list`
-
-=======
 	!!! abstract "method: `start(self, *anything)`"
->>>>>>> 48eb3b6a
 
 		Set the start processes for the pipeline
 
@@ -600,7 +594,7 @@
 !!! example "class: `Channel`"
 
 	The channen class, extended from `list`
-	
+
 
 	!!! abstract "method: `attach(self, *names)`"
 
@@ -1267,19 +1261,9 @@
 
 !!! example "class: `JobOutputParseError`"
 
-<<<<<<< HEAD
-	!!! abstract "method: `build (self)`"
-		Initiate a job, make directory and prepare input, output and script.
-
-
-	!!! abstract "method: `cache (self)`"
-		Truly cache the job (by signature)
-
-=======
 	Failed to parse job output
 
 !!! example "class: `PluginNoSuchPlugin`"
->>>>>>> 48eb3b6a
 
 	When try to find a plugin not existing
 
@@ -1307,14 +1291,9 @@
 
 	Process Input error
 
-<<<<<<< HEAD
-	!!! abstract "method: `isRunningImpl (self)`"
-		Implemetation of telling whether the job is running
-=======
 !!! example "class: `ProcessOutputError`"
 
 	Process Output error
->>>>>>> 48eb3b6a
 
 !!! example "class: `ProcessScriptError`"
 
@@ -1374,13 +1353,7 @@
 
 	Load the configurations
 
-<<<<<<< HEAD
-	!!! abstract "method: `report (self)`"
-		Report the job information to log
-
-=======
-	- **params**
->>>>>>> 48eb3b6a
+	- **params**
 
 		- `default_config (dict|path)`:  A configuration dictionary or a path to a configuration file
 
@@ -1398,11 +1371,7 @@
 
 	- `PBAR_MARKS (dict)`:  The marks on progress bar for different states
 
-<<<<<<< HEAD
-			- `(Diot)`:  A `Diot` containing the parts to wrap the script.
-=======
 	- `PBAR_LEVEL (dict)`:  The levels for different states
->>>>>>> 48eb3b6a
 
 	- `PBAR_SIZE (int)`:  the size of the progress bar
 
@@ -1420,13 +1389,9 @@
 
 	!!! abstract "method: `cleanup(self, ex)`"
 
-<<<<<<< HEAD
-			- `(Diot)`:  The signature of the job
-=======
 		Cleanup the pipeline when
 		- Ctrl-C hit
 		- error encountered and `proc.errhow` = 'terminate'
->>>>>>> 48eb3b6a
 
 		- **params**
 
@@ -1446,14 +1411,8 @@
 
 	!!! abstract "method: `start(self)`"
 
-<<<<<<< HEAD
-	!!! abstract "method: `wrapScript (self)`"
-		Wrap the script to run
-
-=======
 		Start the queue.
-		
->>>>>>> 48eb3b6a
+
 
 	!!! abstract "method: `worker(self)`"
 
@@ -1467,14 +1426,7 @@
 
 - **variables**
 
-<<<<<<< HEAD
-	!!! abstract "method: `cleanup (self, ex)`"
-		Cleanup the pipeline when
-		- Ctrl-C hit
-		- error encountered and `proc.errhow` = 'terminate'
-=======
 	- `PMNAME (str)`:  The name of the plugin manager
->>>>>>> 48eb3b6a
 
 	- `hookimpl (pluggy.HookimplMarker)`:  Used to mark the implementation of hooks
 
@@ -1494,13 +1446,7 @@
 	PLUGIN API
 	Execute the command being added to CLI
 
-<<<<<<< HEAD
-	!!! abstract "method: `start (self)`"
-		Start the queue.
-
-=======
-	- **params**
->>>>>>> 48eb3b6a
+	- **params**
 
 		- `command (str)`:  The command
 
@@ -1634,13 +1580,7 @@
 
 	- **params**
 
-<<<<<<< HEAD
-!!! example "class: `ProcSet (self, *procs, **kwargs)`"
-	The ProcSet for a set of processes
-
-=======
 		- `job (Job)`:  The Job instance
->>>>>>> 48eb3b6a
 
 !!! abstract "method: `logger_init(logger)`"
 
@@ -1752,13 +1692,7 @@
 
 			  - You can set plugin_config_check_update to False with .update to disable this
 
-<<<<<<< HEAD
-	!!! abstract "method: `restoreStates (self)`"
-		Restore the initial state of a procset
-
-=======
 			  - Could be ignore (don't update), replace (replace the whole value, even it is a
->>>>>>> 48eb3b6a
 
 			    dictionary) or update (replace the non-dict value and update dictionary values)
 
@@ -1772,12 +1706,6 @@
 			- `pconfig (dict)`:  the configuration to update from
 ## pyppl.logger
 
-<<<<<<< HEAD
-	!!! abstract "method: `__init__ (self)`"
-		ProcTruee constructor
-
-=======
->>>>>>> 48eb3b6a
 
 - **desc**
 
@@ -1838,7 +1766,7 @@
 !!! example "class: `Logger`"
 
 	A wrapper of logger
-	
+
 
 	!!! abstract "method: `__init__(self, name, bake)`"
 
@@ -1919,13 +1847,7 @@
 
 			- `theme (str)`:  the name of the theme
 
-<<<<<<< HEAD
-	!!! abstract "method: `init (cls)`"
-		Set the status of all `ProcNode`s
-
-=======
 	!!! abstract "method: `get_color(self, level)`"
->>>>>>> 48eb3b6a
 
 		Get the color for a given level
 
@@ -1935,14 +1857,8 @@
 
 		- **returns**
 
-<<<<<<< HEAD
-	!!! tip "staticmethod: `reset ()`"
-		Reset the status of all `ProcNode`s
-
-=======
 			The color of the level by the theme.
 ## pyppl.runner
->>>>>>> 48eb3b6a
 
 
 - **desc**
@@ -1953,13 +1869,7 @@
 
 	- `RMNAME (str)`:  The name of the runner manager
 
-<<<<<<< HEAD
-!!! example "class: `Logger (self, name, bake)`"
-	A wrapper of logger
-
-=======
 	- `RUNNERS (dict)`:  All ever registered runners
->>>>>>> 48eb3b6a
 
 	- `DEFAULT_POLL_INTERVAL (int)`:  The default poll interval to check job status
 
@@ -2050,13 +1960,7 @@
 
 		- `runner (str)`:  the name of runner
 
-<<<<<<< HEAD
-	!!! abstract "method: `__init__ (self, source, **envs)`"
-		Template construct
-
-=======
 !!! example "class: `PyPPLRunnerLocal`"
->>>>>>> 48eb3b6a
 
 	PyPPL's default runner
 
@@ -2080,21 +1984,10 @@
 
 			- `job (Job)`:  the job instance
 
-<<<<<<< HEAD
-!!! example "class: `TemplateLiquid (self, source, **envs)`"
-	liquidpy template wrapper.
-
-=======
 	!!! abstract "method: `submit(self, job)`"
->>>>>>> 48eb3b6a
 
 		Try to submit the job
 
-<<<<<<< HEAD
-!!! example "class: `TemplateJinja2 (self, source, **envs)`"
-	Jinja2 template wrapper
-=======
-		- **params**
-
-			- `job (Job)`:  the job instance
->>>>>>> 48eb3b6a
+		- **params**
+
+			- `job (Job)`:  the job instance