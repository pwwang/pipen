--- conflicted
+++ resolved
@@ -16,8 +16,4 @@
 
 You can ask `pyppl` whether to overwrite the existing files in the export directory by set `exportow`(alias:`exow`) to `True` (overwrite) or `False` (not overwrite).
 
-<<<<<<< HEAD
-> **Note** Make sure that the directory exists when specify it in `p.exdir`
-=======
-> **Note** if the directory you specified to `p.exdir` does not exist, it will be created automatically.
->>>>>>> f060759a
+> **Note** if the directory you specified to `p.exdir` does not exist, it will be created automatically.