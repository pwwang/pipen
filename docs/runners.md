
## Runners

Runners now for `PyPPL` are also implemented as plugins.
Same as `plugins`, if runners are written as modules, they are enabled once they are installed.

Runners should be named as `pyppl-runner-xxx` or `pyppl_runner_xxx` and be used while `pXXX.runner = "xxx"`.
If a runner needs configurations, then the runner should be specified as `pXXX.runner = dict(runner="xxx", ...<other configurations>)`

Runners can be specified using configuration profile. For example:

```toml
# pyppl.toml
[default.runner]
runner = "local"
ssh_servers = ["server1", "server2"]
sge_q = "1-day"

[longerq]
forks = 32
runner = "sge"
sge_q = "4-days"
```

```python
PyPPL(config_files = 'pyppl.toml').start(pXXX).run('longerq')
pXXX.forks == 32
pXXX.runner == dict(runner = "sge", sge_q = "4-days", ssh_servers = ["server1", "server2"])
```

If a profile does not exist, it will be fallen back to a real runner name. For example:
```python
PyPPL().start(pXXX).run('ssh')
pXXX.runner == dict(runner = "ssh")
```

## Runner APIs

See [here](https://pyppl.readthedocs.io/en/latest/api/#pypplrunner) for all available APIs for runners

## Entry point

You can register plugins by yourself using `pyppl.register_runner`. However, if you want to expose your runner to `PyPPL` by adding entrypoint to your `setup.py`, `pyproject.toml` or other equivalent packaging setting files:

For `setup.py`, you will need:
```python
setup(
	# ...
	entry_points={"pyppl_runner": [
		"pyppl_runner_dry = pyppl_runners:dry",
		"pyppl_runner_ssh = pyppl_runners:ssh",
		"pyppl_runner_sge = pyppl_runners:sge",
		"pyppl_runner_slurm = pyppl_runners:slurm",
	]},
	# ...
)
```

For `pyproject.toml`:
```toml
[tool.poetry.plugins.pyppl_runner]
pyppl_runner_dry   = "pyppl_runners:dry"
pyppl_runner_ssh   = "pyppl_runners:ssh"
pyppl_runner_sge   = "pyppl_runners:sge"
pyppl_runner_slurm = "pyppl_runners:slurm"
```

<<<<<<< HEAD
- How to submit a job (`submitImpl`)
  The wrapper script is at `self.script`, defaults to `<job.dir>/job.script.<suffix>`. The `suffix` is decided by the runner name, for example, your `RunnerMy` will have `self.script` at `<job.dir>/job.script.my`. What you need in `submitImpl` is to submit that script in BACKGROUND mode, otherwise the program will hang there until the job is done. And also don't forget to save your job id (pid) by `self.pid = <pid>`

- Tell if a job is running (`isRunningImpl`)
  For example, tell if a local job is running:
  ```python
  def isRunningImpl(self):
      return psutil.pid_exists(int(self.pid))
  ```
- How to wrap the script (`@property scriptParts`)
  The structure of wrapped script looks like:
  ```shell
  #!/usr/bin/env bash
  # 1. header
  <header>
  trap command to capture return code
  # 2. pre
  <pre script>
  # 3. command   4. saveoe
  <command to run the real script> [1> <job.stdout> 2> <job.stderr>]
  # 5. post
  <post script>
  ```
  You can redefine the whole wrapper by overriding `wrapScript` to make sure you have the right thing written in `self.script`, including running the real script and capture the return code to `<job.dir>/job.rc` at exit. However here, we have a template for the wrapper, what you need to do is just to redefine those 5 parts:

  ```python
  @property
  def scriptParts(self):
      parts = super().scriptParts
      parts.header = ...
      parts.pre = ...
      parts.command = ...
      parts.saveoe = True/False
      parts.post = ...
      return parts
  ```
  1. `header`: We have nothing for it by default. You may use it to define some arguments, for example, arguments for `qsub` or `sbatch`.
  2. `pre`: The pre script used to load some environments. By default, it will use the `preScript` defined in running configuration. For example: `pXXX.sgeRunner = {'preScript': 'source $HOME/.bash_profile'}`
  3. `command`: Command to run the real script. By default, we will use the shebang or try to make the file executable and submit it.
  4. `saveoe`: Whether we should redirect the stdout and stderr. It's `True` by default, however, for instance, `qsub` can do it if we have `#$ -o` and `#$ -e` in the `header`. In this case, we may set `saveoe` to `False`
  5. `post`: Similar as `pre`.

# Register your runner
It very easy to register your runner, just do `PyPPL.registerRunner (RunnerMy)` (static method) before you start to run the pipeline.
The 5 built-in runners have already been registered:
```python
PyPPL.registerRunner (RunnerLocal)
PyPPL.registerRunner (RunnerSsh)
PyPPL.registerRunner (RunnerSge)
PyPPL.registerRunner (RunnerSlurm)
PyPPL.registerRunner (RunnerDry)
```
To register yours:
```python
PyPPL.registerRunner(RunnerMy)
```
After registration, you are able to ask a process to use it: `pXXX.runner = "my"`
=======

## Runner gallery

- [pyppl_runners](https://github.com/pwwang/pyppl_runners): Common runners for PyPPL
>>>>>>> 48eb3b6a
<|MERGE_RESOLUTION|>--- conflicted
+++ resolved
@@ -65,67 +65,7 @@
 pyppl_runner_slurm = "pyppl_runners:slurm"
 ```
 
-<<<<<<< HEAD
-- How to submit a job (`submitImpl`)
-  The wrapper script is at `self.script`, defaults to `<job.dir>/job.script.<suffix>`. The `suffix` is decided by the runner name, for example, your `RunnerMy` will have `self.script` at `<job.dir>/job.script.my`. What you need in `submitImpl` is to submit that script in BACKGROUND mode, otherwise the program will hang there until the job is done. And also don't forget to save your job id (pid) by `self.pid = <pid>`
-
-- Tell if a job is running (`isRunningImpl`)
-  For example, tell if a local job is running:
-  ```python
-  def isRunningImpl(self):
-      return psutil.pid_exists(int(self.pid))
-  ```
-- How to wrap the script (`@property scriptParts`)
-  The structure of wrapped script looks like:
-  ```shell
-  #!/usr/bin/env bash
-  # 1. header
-  <header>
-  trap command to capture return code
-  # 2. pre
-  <pre script>
-  # 3. command   4. saveoe
-  <command to run the real script> [1> <job.stdout> 2> <job.stderr>]
-  # 5. post
-  <post script>
-  ```
-  You can redefine the whole wrapper by overriding `wrapScript` to make sure you have the right thing written in `self.script`, including running the real script and capture the return code to `<job.dir>/job.rc` at exit. However here, we have a template for the wrapper, what you need to do is just to redefine those 5 parts:
-
-  ```python
-  @property
-  def scriptParts(self):
-      parts = super().scriptParts
-      parts.header = ...
-      parts.pre = ...
-      parts.command = ...
-      parts.saveoe = True/False
-      parts.post = ...
-      return parts
-  ```
-  1. `header`: We have nothing for it by default. You may use it to define some arguments, for example, arguments for `qsub` or `sbatch`.
-  2. `pre`: The pre script used to load some environments. By default, it will use the `preScript` defined in running configuration. For example: `pXXX.sgeRunner = {'preScript': 'source $HOME/.bash_profile'}`
-  3. `command`: Command to run the real script. By default, we will use the shebang or try to make the file executable and submit it.
-  4. `saveoe`: Whether we should redirect the stdout and stderr. It's `True` by default, however, for instance, `qsub` can do it if we have `#$ -o` and `#$ -e` in the `header`. In this case, we may set `saveoe` to `False`
-  5. `post`: Similar as `pre`.
-
-# Register your runner
-It very easy to register your runner, just do `PyPPL.registerRunner (RunnerMy)` (static method) before you start to run the pipeline.
-The 5 built-in runners have already been registered:
-```python
-PyPPL.registerRunner (RunnerLocal)
-PyPPL.registerRunner (RunnerSsh)
-PyPPL.registerRunner (RunnerSge)
-PyPPL.registerRunner (RunnerSlurm)
-PyPPL.registerRunner (RunnerDry)
-```
-To register yours:
-```python
-PyPPL.registerRunner(RunnerMy)
-```
-After registration, you are able to ask a process to use it: `pXXX.runner = "my"`
-=======
 
 ## Runner gallery
 
-- [pyppl_runners](https://github.com/pwwang/pyppl_runners): Common runners for PyPPL
->>>>>>> 48eb3b6a
+- [pyppl_runners](https://github.com/pwwang/pyppl_runners): Common runners for PyPPL