--- conflicted
+++ resolved
@@ -1,5 +1,3 @@
-<<<<<<< HEAD
-=======
 # 3.0.0 (2019.12.26)
 - Fundamental:
 	- Rewrite `Proc` and `Job` using `attrs` and `attr_property`
@@ -12,7 +10,6 @@
 - Other:
 	- Optimize and fix other bugs
 
->>>>>>> 48eb3b6a
 # 2.3.2 (2019.12.5)
 - Infer job cache status when not job.cache file generated (main thread quits before job done)
 - Remove force cache mode
