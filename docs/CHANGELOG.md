--- conflicted
+++ resolved
@@ -1,16 +1,3 @@
-<<<<<<< HEAD
-# 3.2.1 (2020.5.28)
-- Allow pyppl_postrun hook to stop the exception raising
-- Make proc_prerun hook access proc props and initialized jobs
-- Fix tag set in runtime not updated to proc in log
-- Get progress bar length according to the terminal width
-- Deprecate setup hook
-- Fix job input loses key of empty list
-
-# 3.2.0 (2020.5.11)
-- Add plugin names in logging messages
-=======
 ## 0.0.1
->>>>>>> 2b30d607
 
 - Reimplement PyPPL using asyncio