"""
A customized logger for pyppl
"""
import logging
import re
import sys
import signal
from copy import copy as pycopy
from multiprocessing.managers import SyncManager
from .utils import Box, pickle
from .exception import LoggerThemeError
from .template import TemplateLiquid
<<<<<<< HEAD
=======
from multiprocessing import Lock
>>>>>>> 658f20ba

MANAGER = SyncManager()
MANAGER.start(signal.signal, (signal.SIGINT, signal.SIG_IGN))

# the entire format
LOGFMT = "[%(asctime)s%(message)s"
# colors
COLORS = Box(
	none = '',        end       = '\033[0m',
	bold = '\033[1m', underline = '\033[4m',

	# regular colors
	black = '\033[30m', red     = '\033[31m',
	green = '\033[32m', yellow  = '\033[33m',
	blue  = '\033[34m', magenta = '\033[35m',
	cyan  = '\033[36m', white   = '\033[37m',
	# bgcolors
	bgblack = '\033[40m', bgred     = '\033[41m',
	bggreen = '\033[42m', bgyellow  = '\033[43m',
	bgblue  = '\033[44m', bgmagenta = '\033[45m',
	bgcyan  = '\033[46m', bgwhite   = '\033[47m',
)
# the themes
# keys:
# - no colon: match directory
# - in: from the the list
# - starts: startswith the string
# - re: The regular expression to match
# - has: with the string in flag
THEMES = {
	'greenOnBlack': {
		'DONE'    : COLORS.bold + COLORS.green,
		'DEBUG'   : COLORS.bold + COLORS.black,
		'PROCESS' : [COLORS.bold + COLORS.cyan, COLORS.bold + COLORS.cyan],
		'DEPENDS' : COLORS.magenta,
<<<<<<< HEAD
		'in:INFO,P.PROPS,OUTPUT,EXPORT,INPUT,P.ARGS,BLDING,SUBMIT,RUNNING,JOBDONE,KILLING': COLORS.green,
		'has:ERR' : COLORS.red,
		'in:WARNING,RETRY,RESUMED,SKIPPED' : COLORS.bold + COLORS.yellow,
		'in:WORKDIR,CACHED,P.DONE': COLORS.yellow,
=======
		'in:INFO,P.PROPS,OUTPUT,EXPORT,INPUT,P.ARGS,BUILD,SUBMIT,RUNNING,RETRY,JOBDONE,KILLING': COLORS.green,
		'has:ERR' : COLORS.red,
		'in:WARNING,RETRY' : COLORS.bold + COLORS.yellow,
		'in:CACHED,SKIPPED,RESUMED': COLORS.yellow,
>>>>>>> 658f20ba
		''        : COLORS.white
	},
	'blueOnBlack':  {
		'DONE'    : COLORS.bold + COLORS.blue,
		'DEBUG'   : COLORS.bold + COLORS.black,
		'PROCESS' : [COLORS.bold + COLORS.cyan, COLORS.bold  + COLORS.cyan],
		'DEPENDS' : COLORS.green,
<<<<<<< HEAD
		'in:INFO,P.PROPS,OUTPUT,EXPORT,INPUT,P.ARGS,BLDING,SUBMIT,RUNNING,JOBDONE,KILLING': COLORS.blue,
		'has:ERR' : COLORS.red,
		'in:WARNING,RETRY,RESUMED,SKIPPED' : COLORS.bold + COLORS.yellow,
		'in:WORKDIR,CACHED,P.DONE': COLORS.yellow,
=======
		'in:INFO,P.PROPS,OUTPUT,EXPORT,INPUT,P.ARGS,BUILD,SUBMIT,RUNNING,RETRY,JOBDONE,KILLING': COLORS.blue,
		'has:ERR' : COLORS.red,
		'in:WARNING,RETRY' : COLORS.bold + COLORS.yellow,
		'in:CACHED,SKIPPED,RESUMED': COLORS.yellow,
>>>>>>> 658f20ba
		''        : COLORS.white
	},
	'magentaOnBlack':  {
		'DONE'    : COLORS.bold + COLORS.magenta,
		'DEBUG'   : COLORS.bold + COLORS.black,
		'PROCESS' : [COLORS.bold + COLORS.green, COLORS.bold + COLORS.green],
		'DEPENDS' : COLORS.blue,
<<<<<<< HEAD
		'in:INFO,P.PROPS,OUTPUT,EXPORT,INPUT,P.ARGS,BLDING,SUBMIT,RUNNING,JOBDONE,KILLING': COLORS.magenta,
		'has:ERR' : COLORS.red,
		'in:WARNING,RETRY,RESUMED,SKIPPED' : COLORS.bold + COLORS.yellow,
		'in:WORKDIR,CACHED,P.DONE': COLORS.yellow,
=======
		'in:INFO,P.PROPS,OUTPUT,EXPORT,INPUT,P.ARGS,BUILD,SUBMIT,RUNNING,RETRY,JOBDONE,KILLING': COLORS.magenta,
		'has:ERR' : COLORS.red,
		'in:WARNING,RETRY' : COLORS.bold + COLORS.yellow,
		'in:CACHED,SKIPPED,RESUMED': COLORS.yellow,
>>>>>>> 658f20ba
		''        : COLORS.white
	},
	'greenOnWhite': {
		'DONE'    : COLORS.bold + COLORS.green,
		'DEBUG'   : COLORS.bold + COLORS.black,
		'PROCESS' : [COLORS.bold + COLORS.blue, COLORS.bold + COLORS.blue],
		'DEPENDS' : COLORS.magenta,
<<<<<<< HEAD
		'in:INFO,P.PROPS,OUTPUT,EXPORT,INPUT,P.ARGS,BLDING,SUBMIT,RUNNING,JOBDONE,KILLING': COLORS.green,
		'has:ERR' : COLORS.red,
		'in:WARNING,RETRY,RESUMED,SKIPPED' : COLORS.bold + COLORS.yellow,
		'in:WORKDIR,CACHED,P.DONE': COLORS.yellow,
=======
		'in:INFO,P.PROPS,OUTPUT,EXPORT,INPUT,P.ARGS,BUILD,SUBMIT,RUNNING,RETRY,JOBDONE,KILLING': COLORS.green,
		'has:ERR' : COLORS.red,
		'in:WARNING,RETRY' : COLORS.bold + COLORS.yellow,
		'in:CACHED,SKIPPED,RESUMED': COLORS.yellow,
>>>>>>> 658f20ba
		''        : COLORS.black
	},
	'blueOnWhite':  {
		'DONE'    : COLORS.bold + COLORS.blue,
		'DEBUG'   : COLORS.bold + COLORS.black,
		'PROCESS' : [COLORS.bold + COLORS.green, COLORS.bold + COLORS.green],
		'DEPENDS' : COLORS.magenta,
<<<<<<< HEAD
		'in:INFO,P.PROPS,OUTPUT,EXPORT,INPUT,P.ARGS,BLDING,SUBMIT,RUNNING,JOBDONE,KILLING': COLORS.blue,
		'has:ERR' : COLORS.red,
		'in:WARNING,RETRY,RESUMED,SKIPPED' : COLORS.bold + COLORS.yellow,
		'in:WORKDIR,CACHED,P.DONE': COLORS.yellow,
=======
		'in:INFO,P.PROPS,OUTPUT,EXPORT,INPUT,P.ARGS,BUILD,SUBMIT,RUNNING,RETRY,JOBDONE,KILLING': COLORS.blue,
		'has:ERR' : COLORS.red,
		'in:WARNING,RETRY' : COLORS.bold + COLORS.yellow,
		'in:CACHED,SKIPPED,RESUMED': COLORS.yellow,
>>>>>>> 658f20ba
		''        : COLORS.black
	},
	'magentaOnWhite':  {
		'DONE'    : COLORS.bold + COLORS.magenta,
		'DEBUG'   : COLORS.bold + COLORS.black,
		'PROCESS' : [COLORS.bold + COLORS.blue, COLORS.bold + COLORS.blue],
		'DEPENDS' : COLORS.green,
<<<<<<< HEAD
		'in:INFO,P.PROPS,OUTPUT,EXPORT,INPUT,P.ARGS,BLDING,SUBMIT,RUNNING,JOBDONE,KILLING': COLORS.magenta,
		'has:ERR' : COLORS.red,
		'in:WARNING,RETRY,RESUMED,SKIPPED' : COLORS.bold + COLORS.yellow,
		'in:WORKDIR,CACHED,P.DONE': COLORS.yellow,
=======
		'in:INFO,P.PROPS,OUTPUT,EXPORT,INPUT,P.ARGS,BUILD,SUBMIT,RUNNING,RETRY,JOBDONE,KILLING': COLORS.magenta,
		'has:ERR' : COLORS.red,
		'in:WARNING,RETRY' : COLORS.bold + COLORS.yellow,
		'in:CACHED,SKIPPED,RESUMED': COLORS.yellow,
>>>>>>> 658f20ba
		''        : COLORS.black
	}
}

LEVELS = {
	'all':     ['INPUT', 'OUTPUT', 'P.ARGS', 'P.PROPS', 'DEBUG'],
	'basic':   [],
	'normal':  ['INPUT', 'OUTPUT', 'P.ARGS', 'P.PROPS']
}

<<<<<<< HEAD
LEVELS_ALWAYS = ['PROCESS', 'WORKDIR', 'RESUMED', 'SKIPPED', 'DEPENDS', 'STDOUT', 'STDERR', 'WARNING', 'ERROR', 'INFO', 'DONE', 'EXPORT', 'PYPPL', 'TIPS', 'CONFIG', 'CMDOUT', 'CMDERR', 'BLDING', 'SUBMIT', 'RUNNING', 'RETRY', 'JOBDONE', 'KILLING', 'P.DONE', 'CACHED']
=======
LEVELS_ALWAYS = ['PROCESS', 'SKIPPED', 'RESUMED', 'DEPENDS', 'STDOUT', 'STDERR', 'WARNING', 'ERROR', 'INFO', 'DONE', 'CACHED', 'EXPORT', 'PYPPL', 'TIPS', 'CONFIG', 'CMDOUT', 'CMDERR', 'BUILD', 'SUBMIT', 'RUNNING', 'RETRY', 'JOBDONE', 'KILLING']
>>>>>>> 658f20ba

DEBUG_LINES = {
	'EXPORT_CACHE_OUTFILE_EXISTS': -1,
	'EXPORT_CACHE_USING_SYMLINK': 1,
	'EXPORT_CACHE_USING_EXPARTIAL': 1,
	'EXPORT_CACHE_EXFILE_NOTEXISTS': 1,
	'EXPORT_CACHE_EXDIR_NOTSET': 1,
	'CACHE_EMPTY_PREVSIG': -1,
	'CACHE_EMPTY_CURRSIG': -2,
	'CACHE_SCRIPT_NEWER': -1,
	'CACHE_SIGINVAR_DIFF': -1,
	'CACHE_SIGINFILE_DIFF': -1,
	'CACHE_SIGINFILE_NEWER': -1,
	'CACHE_SIGINFILES_DIFF': -1,
	'CACHE_SIGINFILES_NEWER': -1,
	'CACHE_SIGOUTVAR_DIFF': -1,
	'CACHE_SIGOUTFILE_DIFF': -1,
	'CACHE_SIGOUTDIR_DIFF': -1,
	'CACHE_SIGFILE_NOTEXISTS': -1,
	'EXPECT_CHECKING': -1,
	'INFILE_RENAMING': -1,
	'SUBMISSION_FAIL': -3,
	#'BRINGFILE_NOTFOUND': -3,
	'OUTFILE_NOT_EXISTS': -1,
	'OUTDIR_CREATED_AFTER_RESET': -1,
	'SCRIPT_EXISTS': -2,
	'JOB_RESETTING': -1
}

def _getColorFromTheme (level, theme):
	"""
	Get colors from a them
	@params:
		`level`: Our own log record level
		`theme`: The theme
	@returns:
		The colors
	"""
	ret = theme[''] if isinstance(theme[''], list) else [theme['']] * 2
	level = level.upper()
	
	for key, val in theme.items():
		if not isinstance(val, list):
			val = [val] * 2
		if key == level:
			ret = val
			break
		if key.startswith('in:') and level in key[3:].split(','):
			ret = val
			break
		if key.startswith('starts:') and level.startswith(key[7:]):
			ret = val
			break
		if key.startswith('has:') and key[4:] in level:
			ret = val
			break
		if key.startswith('re:') and re.search(key[3:], level):
			ret = val
			break
	return tuple(ret)
	
def _formatTheme(theme):
	"""
	Make them in the standard form with bgcolor and fgcolor in raw terminal color strings
	If the theme is read from file, try to translate "COLORS.xxx" to terminal color strings
	@params:
		`theme`: The theme
	@returns:
		The formatted colors
	"""
	if theme is True:
		theme = THEMES['greenOnBlack']
	if not theme:
		return False
	if not isinstance(theme, dict):
		raise LoggerThemeError(theme, 'No such theme')
	
	ret = {'': [COLORS.white, COLORS.white]}
	for key, val in theme.items():
		if not isinstance(val, list):
			val = [val]
		if len(val) == 1:
			val = val * 2

		for i, v in enumerate(val):
			t = TemplateLiquid(v, colors = COLORS)
			val[i] = t.render()

		ret[key] = val
	return ret
	
class PyPPLLogFilter (logging.Filter):
	"""
	logging filter by levels (flags)
	"""

	DEBUGS = MANAGER.dict()
	LEVELS = []

	@staticmethod
	def _clearDebug():
		for key, _ in DEBUG_LINES.items():
			PyPPLLogFilter.DEBUGS[key] = 0
	
	def __init__(self, name='', lvls='normal', lvldiff=None):
		"""
		Constructor
		@params:
			`name`: The name of the logger
			`lvls`: The levels of records to keep
			`lvldiff`: The adjustments to `lvls`
		"""

		logging.Filter.__init__(self, name)
		PyPPLLogFilter.LEVELS[:] = []
		
		if lvls is not None:
			if not isinstance(lvls, list):
				if lvls in LEVELS:
					PyPPLLogFilter.LEVELS += LEVELS[lvls]
				elif lvls == 'ALL':
					PyPPLLogFilter.LEVELS += LEVELS['all']
				elif lvls:
					PyPPLLogFilter.LEVELS += [lvls]
				elif lvls is False:
					return
			else:
				PyPPLLogFilter.LEVELS += lvls

			PyPPLLogFilter.LEVELS += LEVELS_ALWAYS
			
		lvldiff = lvldiff or []
		if not isinstance(lvldiff, list):
			lvldiff = [lvldiff]
		for ld in lvldiff:
			if ld.startswith('-'):
				ld = ld[1:].upper()
				if ld in PyPPLLogFilter.LEVELS: 
					del PyPPLLogFilter.LEVELS[PyPPLLogFilter.LEVELS.index(ld)]
			elif ld.startswith('+'):
				ld = ld[1:].upper()
				if ld not in PyPPLLogFilter.LEVELS:
					PyPPLLogFilter.LEVELS.append(ld)
			else:
				ld = ld.upper()
				if ld not in PyPPLLogFilter.LEVELS:
					PyPPLLogFilter.LEVELS.append(ld)
	
	def filter (self, record):
		"""
		Filter the record
		@params:
			`record`: The record to be filtered
		@return:
			`True` if the record to be kept else `False`
		"""
<<<<<<< HEAD
		level = record.loglevel.upper() if hasattr(record, 'loglevel') else record.levelname
		if level.startswith('_'):
			return True
		if not PyPPLLogFilter.LEVELS:
			return False
		if level in PyPPLLogFilter.LEVELS:
			level2 = record.level2 if hasattr(record, 'level2') else None
			if not level2 or level2 not in DEBUG_LINES:
				return True
			PyPPLLogFilter.DEBUGS[level2] += 1
			if PyPPLLogFilter.DEBUGS[level2] <= abs(DEBUG_LINES[level2]):
				if DEBUG_LINES[level2] < 0 and PyPPLLogFilter.DEBUGS[level2] == abs(DEBUG_LINES[level2]):
					record.msg += "\n...... max={max} ({key}) reached, further information will be ignored.".format(max = abs(DEBUG_LINES[level2]), key = level2)
				return True
		return False
=======
		if not hasattr(record, 'loglevel') or record.loglevel.startswith('_'):
			return True
		if not self.levels:
			return False
		return record.loglevel in self.levels
>>>>>>> 658f20ba

class PyPPLLogFormatter (logging.Formatter):
	"""
	logging formatter for pyppl
	"""
	def __init__(self, fmt=None, theme='greenOnBlack', secondary = False):
		"""
		Constructor
		@params:
			`fmt`      : The format
			`theme`    : The theme
			`secondary`: Whether this is a secondary formatter or not (another formatter applied before this).
		"""
		fmt = LOGFMT if fmt is None else fmt
		logging.Formatter.__init__(self, fmt, "%Y-%m-%d %H:%M:%S")
		self.theme     = theme
		# whether it's a secondary formatter (for fileHandler)
		self.secondary = secondary
		
	def format(self, record):
		"""
		Format the record
		@params:
			`record`: The log record
		@returns:
			The formatted record
		"""
		formatted = record.formatted if hasattr(record, 'formatted') else False
		if not formatted:
<<<<<<< HEAD
			level = record.loglevel.upper() if hasattr(record, 'loglevel') else record.levelname
=======
			level = record.loglevel if hasattr(record, 'loglevel') else record.levelname
>>>>>>> 658f20ba
			theme = 'greenOnBlack' if self.theme is True else self.theme
			theme = THEMES[theme] if not isinstance(theme, dict) and theme in THEMES else theme
			theme = _formatTheme(theme)

			if not theme:
				colorLevelStart = COLORS.none
				colorLevelEnd   = COLORS.none
				colorMsgStart   = COLORS.none
				colorMsgEnd     = COLORS.none
			else:
				(colorLevelStart, colorMsgStart) = _getColorFromTheme(level, theme)
				colorLevelEnd   = COLORS.end
				colorMsgEnd     = COLORS.end
			
			if self.secondary:
				# keep _ for file handler
				level = level[1:] if level.startswith('_') else level
			level = level[:7]
<<<<<<< HEAD
			record.msg = " {lstart_c}{level}{lend_c}] {mstart_c}{proc}{jobindex}{msg}{mend_c}".format(
				lstart_c = colorLevelStart,
				level    = level.rjust(7),
				lend_c   = colorLevelEnd,
				mstart_c = colorMsgStart,
				proc     = '{}: '.format(record.proc) if hasattr(record, 'proc') else '',
				jobindex = '[{ji}/{jt}] '.format(ji = str(record.jobidx + 1).zfill(len(str(record.joblen))), jt = record.joblen) if hasattr(record, 'jobidx') else '',
				msg      = record.msg,
				mend_c   = colorMsgEnd)
=======
			record.msg = " %s%7s%s] %s%s%s" % (colorLevelStart, level, colorLevelEnd, colorMsgStart, record.msg, colorMsgEnd)
>>>>>>> 658f20ba
			setattr(record, 'formatted', True)
		return logging.Formatter.format(self, record)

class PyPPLStreamHandler(logging.StreamHandler):
	"""
	PyPPL stream log handler.
	To implement the progress bar for JOBONE and SUBMIT logs.
	"""

	PREVBAR = MANAGER.list([''])

	def __init__(self, stream = None):
		"""
		Constructor
		@params:
			`stream`: The stream
		"""
<<<<<<< HEAD
=======
		self.prevbar = None
>>>>>>> 658f20ba
		super(PyPPLStreamHandler, self).__init__(stream)
		# Attribute 'terminator' defined outside __init__ (attribute-defined-outside-init)
		self.terminator = "\n"

	def _emit(self, record, terminator = "\n", format = True):
		"""
		Helper function implementing a python2,3-compatible emit.
		Allow to add "\n" or "\r" as terminator.
		"""
		if sys.version_info.major > 2: # pragma: no cover
			self.terminator = terminator
			super(PyPPLStreamHandler, self).emit(record)
		else:
			msg = self.format(record)
			stream = self.stream
			fs = "%s" + terminator
			#if no unicode support...
			if not logging._unicode: # pragma: no cover
				stream.write(fs % msg)
			else:
				try:
					if (isinstance(msg, unicode) and
						getattr(stream, 'encoding', None)): # pragma: no cover
						ufs = u'%s' + terminator
						try:
							stream.write(ufs % msg)
						except UnicodeEncodeError:
							#Printing to terminals sometimes fails. For example,
							#with an encoding of 'cp1251', the above write will
							#work if written to a stream opened or wrapped by
							#the codecs module, but fail when writing to a
							#terminal even when the codepage is set to cp1251.
							#An extra encoding step seems to be needed.
							stream.write((ufs % msg).encode(stream.encoding))
					else:
						stream.write(fs % msg)
				except UnicodeError: # pragma: no cover
					stream.write(fs % msg.encode("UTF-8"))
			self.flush()

	def emit(self, record):
		"""
		Emit the record.
		"""
<<<<<<< HEAD
		from .jobmgr import Jobmgr
		try:
			pbar = record.pbar if hasattr(record, 'pbar') else None
			if pbar == 'next':
				if PyPPLStreamHandler.PREVBAR[0]:
					self.stream.write("\n")
				self._emit(record, "\n")
			elif pbar is None:
				# break pbars
				if not "\n" in record.msg:
					self._emit(record, "\n")
				else:
					msgs = record.msg.splitlines()
					for i, m in enumerate(msgs):
						rec = pycopy(record)
						rec.msg = m
						if i == len(msgs) - 1 and m.startswith('...... max='):
							delattr(rec, 'jobidx')
						self._emit(rec, "\n")
				PyPPLStreamHandler.PREVBAR[0] = ''
			elif pbar is True:
				# pbar, replace previous pbar
				PyPPLStreamHandler.PREVBAR[0] = pickle.dumps(record)
				self._emit(record, "\r")
			elif not PyPPLStreamHandler.PREVBAR[0]:
				# not pbar and not prev pbar
				justlen = Jobmgr.PBAR_SIZE + 32
				if hasattr(record, 'proc'):
					justlen += len(record.proc) + 2
				if hasattr(record, 'jobidx'):
					justlen += len(str(record.joblen)) * 3
				justlen = max(justlen, Jobmgr.PBAR_SIZE + 32)
				if not "\n" in record.msg:
					record.msg = record.msg.ljust(justlen)
					self._emit(record, "\n")
				else:
					msgs = record.msg.splitlines()
					for i, m in enumerate(msgs):
						rec = pycopy(record)
						if i == len(msgs) - 1 and m.startswith('...... max='):
							rec.msg = m.ljust(justlen)
							delattr(rec, 'jobidx')
						else:
							rec.msg = m.ljust(justlen)
						self._emit(rec, "\n")
			else:
				# not pbar but prev pbar
				prevbar = pickle.loads(PyPPLStreamHandler.PREVBAR[0])
				justlen = Jobmgr.PBAR_SIZE + 32
				if hasattr(prevbar, 'proc'):
					justlen += len(prevbar.proc) + 2
				if hasattr(prevbar, 'jobidx'):
					justlen += len(str(prevbar.joblen)) * 3
				justlen = max(justlen, Jobmgr.PBAR_SIZE + 32)
				if not "\n" in record.msg:
					record.msg = record.msg.ljust(justlen)
					self._emit(record, "\n")
				else:
					msgs = record.msg.splitlines()
					for i, m in enumerate(msgs):
						rec = pycopy(record)
						if i == len(msgs) - 1 and m.startswith('...... max='):
							rec.msg = m.ljust(justlen)
							delattr(rec, 'jobidx')
						else:
							rec.msg = m.ljust(justlen)
						self._emit(rec, "\n")
				self._emit(prevbar, "\r")
		except (KeyboardInterrupt, SystemExit, IOError, EOFError): # pragma: no cover
			raise
		except Exception: # pragma: no cover
			self.handleError(record)
=======
		with LOCK:
			pbar = record.pbar if hasattr(record, 'pbar') else False
			if pbar:
				self.prevbar = record
				self._emit(record, "\r")
			elif not self.prevbar:
				self._emit(record, "\n")
			else:
				record.msg = record.msg.ljust(len(self.prevbar.msg))
				self._emit(record, "\n")
				self._emit(self.prevbar, "\r")
>>>>>>> 658f20ba


def getLogger (levels='normal', theme=True, logfile=None, lvldiff=None, name='PyPPL'):
	"""
	Get the default logger
	@params:
		`levels`: The log levels(tags), default: basic
		`theme`:  The theme of the logs on terminal. Default: True (default theme will be used)
			- False to disable theme
		`logfile`:The log file. Default: None (don't white to log file)
		`lvldiff`:The diff levels for log
			- ["-depends", "jobdone", "+debug"]: show jobdone, hide depends and debug
		`name`:   The name of the logger, default: PyPPL
	@returns:
		The logger
	"""
	logger    = logging.getLogger (name)
	for handler in logger.handlers:
		handler.close()
	del logger.handlers[:]
	
	if logfile:
		fileCh = logging.FileHandler(logfile)
		fileCh.setFormatter(PyPPLLogFormatter(theme = None))
		logger.addHandler (fileCh)
		
	streamCh  = PyPPLStreamHandler()
	formatter = PyPPLLogFormatter(theme = theme, secondary = True)
	filter    = PyPPLLogFilter(name = name, lvls = levels, lvldiff = lvldiff)
	streamCh.addFilter(filter)
	streamCh.setFormatter(formatter)
	logger.addHandler (streamCh)
	
	logger.setLevel(1)
	# Output all logs
	return logger
	
logger = getLogger()<|MERGE_RESOLUTION|>--- conflicted
+++ resolved
@@ -10,10 +10,6 @@
 from .utils import Box, pickle
 from .exception import LoggerThemeError
 from .template import TemplateLiquid
-<<<<<<< HEAD
-=======
-from multiprocessing import Lock
->>>>>>> 658f20ba
 
 MANAGER = SyncManager()
 MANAGER.start(signal.signal, (signal.SIGINT, signal.SIG_IGN))
@@ -49,17 +45,10 @@
 		'DEBUG'   : COLORS.bold + COLORS.black,
 		'PROCESS' : [COLORS.bold + COLORS.cyan, COLORS.bold + COLORS.cyan],
 		'DEPENDS' : COLORS.magenta,
-<<<<<<< HEAD
 		'in:INFO,P.PROPS,OUTPUT,EXPORT,INPUT,P.ARGS,BLDING,SUBMIT,RUNNING,JOBDONE,KILLING': COLORS.green,
 		'has:ERR' : COLORS.red,
 		'in:WARNING,RETRY,RESUMED,SKIPPED' : COLORS.bold + COLORS.yellow,
 		'in:WORKDIR,CACHED,P.DONE': COLORS.yellow,
-=======
-		'in:INFO,P.PROPS,OUTPUT,EXPORT,INPUT,P.ARGS,BUILD,SUBMIT,RUNNING,RETRY,JOBDONE,KILLING': COLORS.green,
-		'has:ERR' : COLORS.red,
-		'in:WARNING,RETRY' : COLORS.bold + COLORS.yellow,
-		'in:CACHED,SKIPPED,RESUMED': COLORS.yellow,
->>>>>>> 658f20ba
 		''        : COLORS.white
 	},
 	'blueOnBlack':  {
@@ -67,17 +56,10 @@
 		'DEBUG'   : COLORS.bold + COLORS.black,
 		'PROCESS' : [COLORS.bold + COLORS.cyan, COLORS.bold  + COLORS.cyan],
 		'DEPENDS' : COLORS.green,
-<<<<<<< HEAD
 		'in:INFO,P.PROPS,OUTPUT,EXPORT,INPUT,P.ARGS,BLDING,SUBMIT,RUNNING,JOBDONE,KILLING': COLORS.blue,
 		'has:ERR' : COLORS.red,
 		'in:WARNING,RETRY,RESUMED,SKIPPED' : COLORS.bold + COLORS.yellow,
 		'in:WORKDIR,CACHED,P.DONE': COLORS.yellow,
-=======
-		'in:INFO,P.PROPS,OUTPUT,EXPORT,INPUT,P.ARGS,BUILD,SUBMIT,RUNNING,RETRY,JOBDONE,KILLING': COLORS.blue,
-		'has:ERR' : COLORS.red,
-		'in:WARNING,RETRY' : COLORS.bold + COLORS.yellow,
-		'in:CACHED,SKIPPED,RESUMED': COLORS.yellow,
->>>>>>> 658f20ba
 		''        : COLORS.white
 	},
 	'magentaOnBlack':  {
@@ -85,17 +67,10 @@
 		'DEBUG'   : COLORS.bold + COLORS.black,
 		'PROCESS' : [COLORS.bold + COLORS.green, COLORS.bold + COLORS.green],
 		'DEPENDS' : COLORS.blue,
-<<<<<<< HEAD
 		'in:INFO,P.PROPS,OUTPUT,EXPORT,INPUT,P.ARGS,BLDING,SUBMIT,RUNNING,JOBDONE,KILLING': COLORS.magenta,
 		'has:ERR' : COLORS.red,
 		'in:WARNING,RETRY,RESUMED,SKIPPED' : COLORS.bold + COLORS.yellow,
 		'in:WORKDIR,CACHED,P.DONE': COLORS.yellow,
-=======
-		'in:INFO,P.PROPS,OUTPUT,EXPORT,INPUT,P.ARGS,BUILD,SUBMIT,RUNNING,RETRY,JOBDONE,KILLING': COLORS.magenta,
-		'has:ERR' : COLORS.red,
-		'in:WARNING,RETRY' : COLORS.bold + COLORS.yellow,
-		'in:CACHED,SKIPPED,RESUMED': COLORS.yellow,
->>>>>>> 658f20ba
 		''        : COLORS.white
 	},
 	'greenOnWhite': {
@@ -103,17 +78,10 @@
 		'DEBUG'   : COLORS.bold + COLORS.black,
 		'PROCESS' : [COLORS.bold + COLORS.blue, COLORS.bold + COLORS.blue],
 		'DEPENDS' : COLORS.magenta,
-<<<<<<< HEAD
 		'in:INFO,P.PROPS,OUTPUT,EXPORT,INPUT,P.ARGS,BLDING,SUBMIT,RUNNING,JOBDONE,KILLING': COLORS.green,
 		'has:ERR' : COLORS.red,
 		'in:WARNING,RETRY,RESUMED,SKIPPED' : COLORS.bold + COLORS.yellow,
 		'in:WORKDIR,CACHED,P.DONE': COLORS.yellow,
-=======
-		'in:INFO,P.PROPS,OUTPUT,EXPORT,INPUT,P.ARGS,BUILD,SUBMIT,RUNNING,RETRY,JOBDONE,KILLING': COLORS.green,
-		'has:ERR' : COLORS.red,
-		'in:WARNING,RETRY' : COLORS.bold + COLORS.yellow,
-		'in:CACHED,SKIPPED,RESUMED': COLORS.yellow,
->>>>>>> 658f20ba
 		''        : COLORS.black
 	},
 	'blueOnWhite':  {
@@ -121,17 +89,10 @@
 		'DEBUG'   : COLORS.bold + COLORS.black,
 		'PROCESS' : [COLORS.bold + COLORS.green, COLORS.bold + COLORS.green],
 		'DEPENDS' : COLORS.magenta,
-<<<<<<< HEAD
 		'in:INFO,P.PROPS,OUTPUT,EXPORT,INPUT,P.ARGS,BLDING,SUBMIT,RUNNING,JOBDONE,KILLING': COLORS.blue,
 		'has:ERR' : COLORS.red,
 		'in:WARNING,RETRY,RESUMED,SKIPPED' : COLORS.bold + COLORS.yellow,
 		'in:WORKDIR,CACHED,P.DONE': COLORS.yellow,
-=======
-		'in:INFO,P.PROPS,OUTPUT,EXPORT,INPUT,P.ARGS,BUILD,SUBMIT,RUNNING,RETRY,JOBDONE,KILLING': COLORS.blue,
-		'has:ERR' : COLORS.red,
-		'in:WARNING,RETRY' : COLORS.bold + COLORS.yellow,
-		'in:CACHED,SKIPPED,RESUMED': COLORS.yellow,
->>>>>>> 658f20ba
 		''        : COLORS.black
 	},
 	'magentaOnWhite':  {
@@ -139,17 +100,10 @@
 		'DEBUG'   : COLORS.bold + COLORS.black,
 		'PROCESS' : [COLORS.bold + COLORS.blue, COLORS.bold + COLORS.blue],
 		'DEPENDS' : COLORS.green,
-<<<<<<< HEAD
 		'in:INFO,P.PROPS,OUTPUT,EXPORT,INPUT,P.ARGS,BLDING,SUBMIT,RUNNING,JOBDONE,KILLING': COLORS.magenta,
 		'has:ERR' : COLORS.red,
 		'in:WARNING,RETRY,RESUMED,SKIPPED' : COLORS.bold + COLORS.yellow,
 		'in:WORKDIR,CACHED,P.DONE': COLORS.yellow,
-=======
-		'in:INFO,P.PROPS,OUTPUT,EXPORT,INPUT,P.ARGS,BUILD,SUBMIT,RUNNING,RETRY,JOBDONE,KILLING': COLORS.magenta,
-		'has:ERR' : COLORS.red,
-		'in:WARNING,RETRY' : COLORS.bold + COLORS.yellow,
-		'in:CACHED,SKIPPED,RESUMED': COLORS.yellow,
->>>>>>> 658f20ba
 		''        : COLORS.black
 	}
 }
@@ -160,11 +114,11 @@
 	'normal':  ['INPUT', 'OUTPUT', 'P.ARGS', 'P.PROPS']
 }
 
-<<<<<<< HEAD
-LEVELS_ALWAYS = ['PROCESS', 'WORKDIR', 'RESUMED', 'SKIPPED', 'DEPENDS', 'STDOUT', 'STDERR', 'WARNING', 'ERROR', 'INFO', 'DONE', 'EXPORT', 'PYPPL', 'TIPS', 'CONFIG', 'CMDOUT', 'CMDERR', 'BLDING', 'SUBMIT', 'RUNNING', 'RETRY', 'JOBDONE', 'KILLING', 'P.DONE', 'CACHED']
-=======
-LEVELS_ALWAYS = ['PROCESS', 'SKIPPED', 'RESUMED', 'DEPENDS', 'STDOUT', 'STDERR', 'WARNING', 'ERROR', 'INFO', 'DONE', 'CACHED', 'EXPORT', 'PYPPL', 'TIPS', 'CONFIG', 'CMDOUT', 'CMDERR', 'BUILD', 'SUBMIT', 'RUNNING', 'RETRY', 'JOBDONE', 'KILLING']
->>>>>>> 658f20ba
+LEVELS_ALWAYS = [
+    'PROCESS', 'WORKDIR', 'RESUMED', 'SKIPPED', 'DEPENDS', 'STDOUT', 'STDERR', 'WARNING', 
+    'ERROR', 'INFO', 'DONE', 'EXPORT', 'PYPPL', 'TIPS', 'CONFIG', 'CMDOUT', 'CMDERR', 'BLDING', 
+    'SUBMIT', 'RUNNING', 'RETRY', 'JOBDONE', 'KILLING', 'P.DONE', 'CACHED'
+]
 
 DEBUG_LINES = {
 	'EXPORT_CACHE_OUTFILE_EXISTS': -1,
@@ -321,7 +275,6 @@
 		@return:
 			`True` if the record to be kept else `False`
 		"""
-<<<<<<< HEAD
 		level = record.loglevel.upper() if hasattr(record, 'loglevel') else record.levelname
 		if level.startswith('_'):
 			return True
@@ -337,13 +290,6 @@
 					record.msg += "\n...... max={max} ({key}) reached, further information will be ignored.".format(max = abs(DEBUG_LINES[level2]), key = level2)
 				return True
 		return False
-=======
-		if not hasattr(record, 'loglevel') or record.loglevel.startswith('_'):
-			return True
-		if not self.levels:
-			return False
-		return record.loglevel in self.levels
->>>>>>> 658f20ba
 
 class PyPPLLogFormatter (logging.Formatter):
 	"""
@@ -373,11 +319,8 @@
 		"""
 		formatted = record.formatted if hasattr(record, 'formatted') else False
 		if not formatted:
-<<<<<<< HEAD
 			level = record.loglevel.upper() if hasattr(record, 'loglevel') else record.levelname
-=======
-			level = record.loglevel if hasattr(record, 'loglevel') else record.levelname
->>>>>>> 658f20ba
+
 			theme = 'greenOnBlack' if self.theme is True else self.theme
 			theme = THEMES[theme] if not isinstance(theme, dict) and theme in THEMES else theme
 			theme = _formatTheme(theme)
@@ -396,7 +339,6 @@
 				# keep _ for file handler
 				level = level[1:] if level.startswith('_') else level
 			level = level[:7]
-<<<<<<< HEAD
 			record.msg = " {lstart_c}{level}{lend_c}] {mstart_c}{proc}{jobindex}{msg}{mend_c}".format(
 				lstart_c = colorLevelStart,
 				level    = level.rjust(7),
@@ -406,9 +348,6 @@
 				jobindex = '[{ji}/{jt}] '.format(ji = str(record.jobidx + 1).zfill(len(str(record.joblen))), jt = record.joblen) if hasattr(record, 'jobidx') else '',
 				msg      = record.msg,
 				mend_c   = colorMsgEnd)
-=======
-			record.msg = " %s%7s%s] %s%s%s" % (colorLevelStart, level, colorLevelEnd, colorMsgStart, record.msg, colorMsgEnd)
->>>>>>> 658f20ba
 			setattr(record, 'formatted', True)
 		return logging.Formatter.format(self, record)
 
@@ -426,10 +365,6 @@
 		@params:
 			`stream`: The stream
 		"""
-<<<<<<< HEAD
-=======
-		self.prevbar = None
->>>>>>> 658f20ba
 		super(PyPPLStreamHandler, self).__init__(stream)
 		# Attribute 'terminator' defined outside __init__ (attribute-defined-outside-init)
 		self.terminator = "\n"
@@ -474,7 +409,6 @@
 		"""
 		Emit the record.
 		"""
-<<<<<<< HEAD
 		from .jobmgr import Jobmgr
 		try:
 			pbar = record.pbar if hasattr(record, 'pbar') else None
@@ -547,20 +481,6 @@
 			raise
 		except Exception: # pragma: no cover
 			self.handleError(record)
-=======
-		with LOCK:
-			pbar = record.pbar if hasattr(record, 'pbar') else False
-			if pbar:
-				self.prevbar = record
-				self._emit(record, "\r")
-			elif not self.prevbar:
-				self._emit(record, "\n")
-			else:
-				record.msg = record.msg.ljust(len(self.prevbar.msg))
-				self._emit(record, "\n")
-				self._emit(self.prevbar, "\r")
->>>>>>> 658f20ba
-
 
 def getLogger (levels='normal', theme=True, logfile=None, lvldiff=None, name='PyPPL'):
 	"""
