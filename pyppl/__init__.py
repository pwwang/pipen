--- conflicted
+++ resolved
@@ -1,422 +1,5 @@
 """PyPPL - A Python PiPeLine framework."""
 
-<<<<<<< HEAD
-__version__ = "2.3.2"
-
-# give random tips in the log
-import random
-# access sys.argv
-import sys
-# any2proc
-import fnmatch
-# log process name
-import textwrap
-
-from pathlib import Path
-from time import time
-from multiprocessing import cpu_count
-from diot import Diot, OrderedDiot
-from simpleconf import Config
-from .plugin import registerPlugins, pluginmgr
-from .utils import config, loadConfigurations
-
-DEFAULT_CFGFILES = (
-	'~/.PyPPL.yaml', '~/.PyPPL.toml', './.PyPPL.yaml', './.PyPPL.toml', 'PYPPL.osenv')
-
-DEFAULT_CONFIG = dict(default = dict(
-	# default plugins
-	_plugins = ['pyppl_report', 'pyppl_flowchart'],
-	# log options
-	_log = dict(
-		file       = None,
-		theme      = 'greenOnBlack',
-		levels     = 'normal',
-		leveldiffs = [],
-		pbar       = 50,
-		shorten    = 0,
-	),
-	# The command to run after jobs start
-	afterCmd   = '',
-	# The extra arguments for the process
-	args       = OrderedDiot(diot_nest = True),
-	# The command to run before jobs start
-	beforeCmd  = '',
-	# The cache option, True/False/export
-	cache      = True,
-	# Do cleanup for cached jobs?
-	acache     = False,
-	# The description of the job
-	desc       = 'No description',
-	# Whether expand directory to check signature
-	dirsig     = True,
-	# Whether to echo the stdout and stderr of the jobs to the screen
-	# Could also be:
-	# {
-	#    # or [0, 1, 2], just echo output of those jobs.
-	#   'jobs': 0
-	#    # only echo stderr. (stdout: only echo stdout; [don't specify]: echo all)
-	#   'type': 'stderr'
-	# }
-	# You can also specify a filter to the type
-	# {
-	#   'jobs':  0
-	#   'type':  {'stderr': r'^Error'}	# only output lines starting with 'Error' in stderr
-	# }
-	# self.echo = True <=>
-	#     self.echo = { 'jobs': [0], 'type': {'stderr': None, 'stdout': None} }
-	# self.echo = False    <=> self.echo = { 'jobs': [] }
-	# self.echo = 'stderr' <=> self.echo = { 'jobs': [0], 'type': {'stderr': None} }
-	# self.echo = {'jobs': 0, 'type': 'stdout'} <=>
-	#     self.echo = { 'jobs': [0], 'type': {'stdout': None} }
-	# self.echo = {'type': {'all': r'^output'}} <=>
-	#     self.echo = { 'jobs': [0], 'type': {'stdout': r'^output', 'stderr': r'^output'} }
-	echo       = False,
-	# How to deal with the errors
-	# retry, ignore, halt
-	# halt to halt the whole pipeline, no submitting new jobs
-	# terminate to just terminate the job itself
-	errhow     = 'terminate',
-	# How many times to retry to jobs once error occurs
-	errntry    = 3,
-	# The directory to export the output files
-	exdir      = '',
-	# How to export # link, copy, gzip
-	exhow      = 'move',
-	# Whether to overwrite the existing files # overwrite
-	exow       = True,
-	# partial export, either the key of output file or the pattern
-	expart     = '',
-	# expect
-	expect     = '',
-	# How many jobs to run concurrently
-	forks      = 1,
-	# Default shell/language
-	lang       = 'bash',
-	# number of threads used to build jobs and to check job cache status
-	nthread    = min(int(cpu_count() / 2), 16),
-	# Where cache file and workdir located
-	ppldir     = './workdir',
-	# Valid return codes
-	rc         = 0,
-	# Select the runner
-	runner     = 'local',
-	# The script of the jobs
-	script     = '',
-	# The tag of the job
-	tag        = 'notag',
-	# The template engine (name)
-	template   = '',
-	# The template environment
-	envs       = Diot(),
-	# working directory for the process
-	workdir    = ''
-))
-
-loadConfigurations(config, DEFAULT_CONFIG, *DEFAULT_CFGFILES)
-registerPlugins(config['_plugins'], DEFAULT_CONFIG['default']['_plugins'])
-pluginmgr.hook.setup(config = config)
-
-# load logger
-# pylint: disable=wrong-import-position
-from .logger import logger
-from .procset import ProcSet, Proxy
-from .job import Job
-from .jobmgr import Jobmgr
-from .channel import Channel
-from .proc import Proc
-from .proctree import ProcTree
-from .exception import PyPPLProcRelationError, RunnerClassNameError
-from . import utils, runner
-
-class PyPPL:
-	"""@API
-	The PyPPL class
-
-	@static variables:
-		TIPS (list): The tips for users
-		RUNNERS (dict): Registered runners
-		COUNTER (int): The counter for `PyPPL` instance
-	"""
-
-	TIPS = [
-		"You can find the stdout in <workdir>/<job.index>/job.stdout",
-		"You can find the stderr in <workdir>/<job.index>/job.stderr",
-		"You can find the script in <workdir>/<job.index>/job.script",
-		"Check documentation at: https://pyppl.readthedocs.io/en/latest/",
-		"You cannot have two processes with the same id and tag",
-		"beforeCmd and afterCmd only run locally",
-		"Workdir defaults to PyPPL.<id>.<tag>.<suffix> under default <ppldir>",
-		"The default <ppldir> is './workdir'"]
-
-	RUNNERS  = {}
-
-	# counter
-	COUNTER  = 0
-
-	def __init__(self, conf = None, cfgfile = None):
-		"""@API
-		PyPPL Constructor
-		@params:
-			conf (dict): the configurations for the pipeline, default: `None`
-				- Remember the profile name should be included.
-			cfgfile (file): the configuration file for the pipeline, default: `None`
-		"""
-		self.counter = PyPPL.COUNTER
-		PyPPL.COUNTER += 1
-
-		self.config = Config()
-		# __noloading__ tells processes not load it as they have it initiated.
-		self.config._load({'default': config, '__noloading__': None})
-		if cfgfile:
-			self.config._load(cfgfile)
-		if conf and isinstance(conf, dict):
-			self.config._load(conf)
-
-		if self.config._log.file is True:
-			self.config._log.file = (Path('./') / Path(sys.argv[0]).stem).with_suffix(
-				'%s.pyppl.log' % ('.' + str(self.counter) if self.counter else ''))
-
-		# reinitiate logger according to new config
-		logger.init(self.config)
-		logger.pyppl('Version: %s', __version__)
-		logger.tips(random.choice(PyPPL.TIPS))
-
-		for cfile in DEFAULT_CFGFILES + (str(cfgfile), ):
-			if cfile.endswith('.osenv'):
-				logger.config('Read from environment variables with prefix: "%s_"',
-					Path(cfile).name[:-6])
-			cfile = Path(cfile).expanduser()
-			if not utils.fs.isfile(cfile):
-				if cfile == cfgfile:
-					logger.warning('Configuration file does not exist: %s', cfile)
-				continue
-			if cfile.suffix in ('.yaml', 'yml'):
-				try:
-					import yaml # pylint: disable=W0611
-				except ImportError: # pragma: no cover
-					logger.warning('Module PyYAML not installed, config file ignored: %s', cfile)
-			elif cfile.suffix == '.toml':
-				try:
-					import toml # pylint: disable=W0611
-				except ImportError: # pragma: no cover
-					logger.warning('Module toml not installed, config file ignored: %s', cfile)
-			logger.config('Read from %s', cfile)
-
-		for plgname, plugin in pluginmgr.list_name_plugin():
-			logger.plugin('Loaded %s: v%s',
-				plgname, plugin.__version__ if hasattr(plugin, '__version__') else 'Unknown')
-
-		self.tree  = ProcTree()
-		# save the procs in order for plugin use
-		self.procs = []
-		pluginmgr.hook.pypplInit(ppl = self)
-
-	@staticmethod
-	def _procsSelector(selector):
-		ret = Proxy()
-		if isinstance(selector, Proc):
-			ret.add(selector)
-		elif isinstance(selector, ProcSet):
-			ret.add(selector.starts)
-		elif isinstance(selector, (tuple, list)):
-			for thing in selector:
-				ret.add(PyPPL._procsSelector(thing))
-		else:
-			for proc in ProcTree.NODES:
-				if selector == proc.id:
-					ret.add(proc)
-				elif selector == proc.id + '.' + proc.tag:
-					ret.add(proc)
-				elif fnmatch.fnmatch(proc.id + '.' + proc.tag, selector):
-					ret.add(proc)
-		return ret
-
-	def start (self, *args):
-		"""@API
-		Set the starting processes of the pipeline
-		@params:
-			*args (Proc|str): process selectors
-		@returns:
-			(PyPPL): The pipeline object itself.
-		"""
-		starts  = set(PyPPL._procsSelector(args))
-		PyPPL._registerProc(*starts)
-		self.tree.init()
-
-		nostart = set()
-		for startproc in starts:
-			# give warning if startproc is depending on other processes
-			if startproc.depends:
-				logger.warning("Start process %s is depending on other processes!",
-					startproc.name(True))
-			# Let's check if we have any other procs on the path of start process
-			paths = self.tree.getPaths(startproc)
-			pristarts = [pnode for sublist in paths for pnode in sublist if pnode in starts]
-			if pristarts:
-				nostart.add(startproc)
-				names = [pnode.name(True) for pnode in pristarts]
-				names = names[:3] + ['...'] if len(names) > 3 else names
-				logger.warning('Start process %s ignored, depending on [%s]', startproc.name(True),
-					', '.join(names))
-		self.tree.setStarts(starts - nostart)
-		return self
-
-	def _resume(self, *args, plus = False):
-		"""
-		Mark processes as to be resumed
-		@params:
-			`args`: the processes to be marked.
-				The last element is the mark for processes to be skipped.
-		"""
-
-		sflag    = 'skip+' if plus else 'skip'
-		rflag    = 'resume+' if plus else 'resume'
-		resumes  = PyPPL._procsSelector(args)
-
-		ends     = self.tree.getEnds()
-		#starts   = self.tree.getStarts()
-		# check whether all ends can be reached
-		for end in ends:
-			if end in resumes:
-				continue
-			paths = self.tree.getPathsToStarts(end)
-			failedpaths = [apath for apath in paths
-				if not any(pnode in apath for pnode in resumes)]
-			if not failedpaths:
-				continue
-			failedpath = failedpaths[0]
-			raise PyPPLProcRelationError('%s <- [%s]' % (
-				end.name(), ', '.join(pnode.name() for pnode in failedpath)),
-				'One of the routes cannot be achived from resumed processes')
-
-		# set prior processes to skip
-		for rsproc in resumes:
-			rsproc.resume = rflag
-			paths = self.tree.getPathsToStarts(rsproc)
-			for apath in paths:
-				for pnode in apath:
-					if not pnode.resume:
-						pnode.resume = sflag
-
-	def resume (self, *args):
-		"""@API
-		Mark processes as to be resumed
-		@params:
-			*args (Proc|str): the processes to be marked
-		@returns:
-			(PyPPL): The pipeline object itself.
-		"""
-		if not args or (len(args) == 1 and not args[0]):
-			return self
-		self._resume(*args)
-		return self
-
-	def resume2 (self, *args):
-		"""@API
-		Mark processes as to be resumed
-		@params:
-			*args (Proc|str): the processes to be marked
-		@returns:
-			(PyPPL): The pipeline object itself.
-		"""
-		if not args or (len(args) == 1 and not args[0]):
-			return self
-		self._resume(*args, plus = True)
-		return self
-
-	def run(self, profile = 'default'):
-		"""@API
-		Run the pipeline
-		@params:
-			profile (str|dict): the profile used to run, if not found, it'll be used as runner name.
-				- default: 'default'
-		@returns:
-			(PyPPL): The pipeline object itself.
-		"""
-		timer = time()
-
-		pluginmgr.hook.pypplPreRun(ppl = self)
-		proc      = self.tree.getNextToRun()
-		total_len = 80
-		while proc:
-			name = proc.name(True)
-			name += ': ' if proc.origin == proc.id else f' ({proc.origin}):'
-
-			lines = textwrap.wrap(name + proc.desc, total_len,
-				subsequent_indent = ' ' * len(name))
-			decorlen = max(total_len, max(len(line) for line in lines))
-			logger.process ('-' * decorlen)
-			for line in lines:
-				logger.process (line)
-			logger.process ('-' * decorlen)
-			logger.depends (
-				'%s => %s => %s',
-				ProcTree.getPrevStr(proc),
-				proc.name(),
-				ProcTree.getNextStr(proc),
-				proc = proc.id)
-			proc.run(profile, self.config)
-			self.procs.append(proc)
-			proc = self.tree.getNextToRun()
-
-		# unran = self.tree.unranProcs()
-		# if unran:
-		# 	klen  = max([len(key) for key, _ in unran.items()])
-		# 	for key, val in unran.items():
-		# 		fmtstr = "%-"+ str(klen) +"s won't run as path can't be reached: %s <- %s"
-		# 		logger.warning(fmtstr, key, key, ' <- '.join(val))
-
-		pluginmgr.hook.pypplPostRun(ppl = self)
-		logger.done('Total time: %s', utils.formatSecs(time() - timer))
-		return self
-
-	@staticmethod
-	def _registerProc(*procs):
-		"""
-		Register the process
-		@params:
-			`*procs`: The process
-		"""
-		ProcTree.register(*procs)
-
-	@staticmethod
-	def _checkProc(proc):
-		"""
-		Check processes, whether 2 processes have the same id and tag
-		@params:
-			`proc`: The process
-		@returns:
-			If there are 2 processes with the same id and tag, raise `ValueError`.
-		"""
-		ProcTree.check(proc)
-
-	@staticmethod
-	def registerRunner(runner_to_reg):
-		"""@API
-		Register a runner
-		@params:
-			`runner_to_reg`: The runner to be registered.
-		"""
-		runner_name = runner_to_reg.__name__
-		if not runner_name.startswith('Runner'):
-			raise RunnerClassNameError('The class name of a runner should start with "Runner"')
-		runner_name = runner_name[6:].lower()
-
-		if runner_name not in PyPPL.RUNNERS:
-			PyPPL.RUNNERS[runner_name] = runner_to_reg
-
-def _registerDefaultRunners():
-	"""
-	Register builtin runners
-	"""
-	for runnername in dir(runner):
-		if not runnername.startswith('Runner'):
-			continue
-		runner_to_reg = getattr(runner, runnername)
-		PyPPL.registerRunner(runner_to_reg)
-
-_registerDefaultRunners()
-=======
 __version__ = "3.0.0"
 
 from .config import load_config
@@ -425,5 +8,4 @@
 from .proc import Proc
 from .procset import ProcSet
 from .channel import Channel
-from .runner import register_runner
->>>>>>> 48eb3b6a
+from .runner import register_runner