--- conflicted
+++ resolved
@@ -575,21 +575,7 @@
 		else: # '', resume, resume+
 			timer = time()
 			self._tidyBeforeRun ()
-<<<<<<< HEAD
-			self._runCmd('beforeCmd')
-			cached = self._checkCached()
-			if self.resume: # resume or resume+
-				self.log (self.workdir + (' [CACHED] ' if cached else ' [RUNNING]'), 'RESUMED')
-			elif not cached:
-				self.log (self.workdir, 'RUNNING')
-			else:
-				self.log (self.workdir, 'CACHED')
-			self._runJobs()
-			self._runCmd('afterCmd')
-			self._tidyAfterRun ()
-			self.log ('Done (time: %s).' % utils.formatSecs(time() - timer), 'info')
-
-=======
+
 			try:
 				self._runCmd('beforeCmd')
 				cached = self._checkCached()
@@ -606,7 +592,6 @@
 			finally:
 				self.lock.release()
 				
->>>>>>> 9f742ec8
 	def _buildProps (self):
 		"""
 		Compute some properties
@@ -639,14 +624,10 @@
 			if self.resume in ['skip+', 'resume'] and self.cache != 'export':
 				raise ProcAttributeError(self.workdir, 'Cannot skip process, as workdir not exists')
 			makedirs (self.workdir)
-<<<<<<< HEAD
-
-=======
 			
 		self.props['lock'] = filelock.FileLock(path.join(self.workdir, 'lock'))
 		self.lock.acquire()
 		
->>>>>>> 9f742ec8
 		# exdir
 		if self.exdir:
 			self.config['exdir'] = path.abspath(self.exdir)
