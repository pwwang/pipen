--- conflicted
+++ resolved
@@ -791,29 +791,14 @@
 		self.config._load({'default': curconfigs})
 
 		# configs have been set
-<<<<<<< HEAD
 		setconfigs = {key:self.config[key] for key in self.sets if key != 'runner'}
 		if config and isinstance(config, dict):
-			self.config._load(config or {})
-=======
-		self.config._load({'__set__': {key: self.config[key]
-			for key in self.sets if key != 'runner'}})
-		if config and isinstance(config, dict):
 			self.config._load(config)
->>>>>>> e8640382
 		if isinstance(profile, dict):
-			profile.update(curconfigs)
 			profile['runner'] = profile.get('runner', self.config.runner)
-<<<<<<< HEAD
-
-			self.config._load(dict(
-				__tmp__ = profile
-			))
-=======
 			self.config._load({'__tmp__': profile})
->>>>>>> e8640382
 			self.config._use('__tmp__')
-			self.config._use('__set__')
+			self.config.update(setconfigs)
 			# the real runner
 			self.props.runner  = self.config.runner
 			# the real profile
@@ -824,7 +809,7 @@
 			except NoSuchProfile:
 				self.config._load({profile: dict(runner = profile)})
 				self.config._use(profile)
-			self.config._use('__set__')
+			self.config.update(setconfigs)
 			self.props.runner  = self.config.runner
 			self.config.runner = profile
 
