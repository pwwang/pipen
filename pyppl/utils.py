--- conflicted
+++ resolved
@@ -4,40 +4,11 @@
 from copy import deepcopy
 from queue import PriorityQueue
 from threading import Thread
-<<<<<<< HEAD
-import psutil
-from transitions import Transition, Machine
-=======
->>>>>>> 48eb3b6a
 import cmdy
 from transitions import Transition, Machine
 from liquid.stream import LiquidStream
 from . import _fsutil as fs
 
-<<<<<<< HEAD
-config = Config() # pylint: disable=invalid-name
-
-def loadConfigurations(conf, *cfgfiles):
-	"""Load the configuration files"""
-	conf.clear()
-	conf._load(*cfgfiles)
-
-# remove python2 support
-# try:
-# 	from Queue import Queue, PriorityQueue, Empty as QueueEmpty
-# except ImportError: # pragma: no cover
-# 	from queue import Queue, PriorityQueue, Empty as QueueEmpty
-
-
-# try:
-# 	string_types = basestring # pylint: disable=invalid-name
-# except NameError: # pragma: no cover
-# 	string_types = str # pylint: disable=invalid-name
-
-def varname(context = 31):
-	"""
-	Get the variable name for ini
-=======
 def name2filename(name):
 	"""@API
 	Convert any name to a valid filename
@@ -53,7 +24,6 @@
 def format_secs (seconds):
 	"""@API
 	Format a time duration
->>>>>>> 48eb3b6a
 	@params:
 		`seconds`: the time duration in seconds
 	@returns:
@@ -230,222 +200,6 @@
 			ret.append(str(group[0]) + '-' + str(group[-1]))
 	return ', '.join(ret)
 
-<<<<<<< HEAD
-def briefPath(bpath, cutoff = 0):
-	"""
-	Show briefed path in logs
-	/abcde/hijklm/opqrst/uvwxyz/123456 will be shorted as:
-	/a/h/opqrst/uvwxyz/123456
-	@params:
-		`bpath` : The path
-		`cutoff`: Shorten the whole path if it more than length of cutoff. Default: `0`
-	@returns:
-		The shorted path
-	"""
-	if not cutoff or not bpath or not str(bpath):
-		return bpath
-
-	bpath = path.normpath(bpath)
-	lenp  = len(bpath)
-	more  = lenp - cutoff
-
-	if more <= 0:
-		return bpath
-
-	parts = bpath.split(pathsep)
-	if len(parts) == 1:
-		return bpath
-
-	if not parts[0]:
-		parts[0] = pathsep
-	basename = parts.pop(-1)
-	while more > 0:
-		lens      = [len(part) for part in parts]
-		maxlen    = max(lens)
-		nextlen   = max([length for length in lens if length < maxlen] + [1])
-		if nextlen == maxlen: # == 1, nothing to delete
-			break
-		maxidx    = [i for i, length in enumerate(lens) if length == maxlen]
-		nmax      = len(maxidx)
-		if more < nmax:
-			for i in range(more):
-				parts[maxidx[nmax-i-1]] = parts[maxidx[nmax-i-1]][:-1]
-			more = 0
-			continue
-		lentodel = min(maxlen - nextlen, int(more/nmax))
-		for i in maxidx:
-			more -= lentodel
-			parts[i] = parts[i][:-lentodel]
-
-	return path.join(*(parts + [basename]))
-
-def formatDict(val, keylen, alias = None):
-	"""Format the dict values in log
-	Value            | Alias | Formatted
-	-----------------|-------|-------------
-	"a"              |       | a
-	"a"              | b     | [b] a
-	{"a": 1}         | l     | [l] { a: 1 }
-	{"a": 1, "b": 2} | x     | [x] { a: 1,
-	                 |       |       b: 2 }
-	Diot(a=1)        |       | <Diot> { a: 1 }
-	Diot(a=1,b=2)    | b     | [b] <Diot>
-	                 |       |     { a: 1,
-	                 |       |       b: 2 }
-	"""
-	alias = '[%s] ' % alias if alias else ''
-	if not isinstance(val, dict):
-		ret = alias
-		return ret + (repr(val) if val == '' else str(val))
-
-	valtype = val.__class__.__name__
-	valtype = '' if valtype == 'dict' else '<%s> ' % valtype
-
-	if len(val) == 0:
-		return alias + valtype + '{  }'
-	if len(val) == 1:
-		return formatDict(alias + valtype + '{ %s: %s }' % list(val.items())[0], 0)
-
-	valkeylen = max(len(key) for key in val)
-	ret = [alias + valtype]
-	key0, val0 = list(val.items())[0]
-	if not alias or not valtype:
-		braceindt = len(alias + valtype)
-		ret[0] += '{ %s: %s,' % (
-			key0.ljust(valkeylen), repr(val0) if val0 == '' else val0)
-	else:
-		braceindt = len(alias)
-
-	for keyi, vali in val.items():
-		if keyi == key0 and (not alias or not valtype):
-			continue
-		fmt = '%s{ %s: %s,' if keyi == key0 else '%s  %s: %s,'
-		ret.append(fmt % (' ' * (braceindt + keylen + 4),
-			keyi.ljust(valkeylen), repr(vali) if vali == '' else vali))
-	ret[-1] += ' }'
-	return '\n'.join(ret)
-
-
-def killtree(pid, killme = True, sig = 9, timeout = None): # signal.SIGKILL
-	"""Kill a process and its childrent"""
-	myself = psutil.Process(pid)
-	children = myself.children(recursive=True)
-	if killme:
-		children.append(myself)
-	for proc in children:
-		proc.send_signal(sig)
-
-	return psutil.wait_procs(children, timeout=timeout)
-
-def chmodX(filepath):
-	"""
-	Convert file1 to executable or add extract shebang to cmd line
-	@returns:
-		A list with or without the path of the interpreter as the first element
-		and the script file as the last element
-	"""
-	from stat import S_IEXEC
-	from os import chmod, stat
-	filepath = str(filepath)
-	if not path.isfile(filepath):
-		raise OSError('Unable to make {} as executable'.format(filepath))
-	# in case it's a Path-like object
-	ret = [filepath]
-	try:
-		chmod(filepath, stat(filepath).st_mode | S_IEXEC)
-	except (OSError, PermissionError):
-		shebang = None
-		with open(filepath) as fsb:
-			try:
-				shebang = fsb.readline().strip()
-			except (OSError, PermissionError, UnicodeDecodeError):
-				# may raise UnicodeDecodeError for python3
-				pass
-
-		if not shebang or not shebang.startswith('#!'):
-			raise OSError('Unable to make {} as executable by chmod '
-				'and detect interpreter from shebang.'.format(filepath))
-		ret = shebang[2:].strip().split() + [filepath]
-	return ret
-
-def filesig(filepath, dirsig = True):
-	"""
-	Generate a signature for a file
-	@params:
-		`dirsig`: Whether expand the directory? Default: True
-	@returns:
-		The signature
-	"""
-	if not filepath:
-		return ['', 0]
-	if not fs.exists(filepath):
-		return False
-
-	if dirsig and fs.isdir(filepath):
-		mtime = path.getmtime(filepath)
-		for root, dirs, files in walk(filepath):
-			for directory in dirs:
-				mtime2 = path.getmtime(path.join(root, directory))
-				mtime  = max(mtime, mtime2)
-			for filename in files:
-				mtime2 = path.getmtime(path.join(root, filename))
-				mtime  = max(mtime, mtime2)
-	else:
-		mtime = path.getmtime(filepath)
-	return [str(filepath), int(mtime)]
-
-def fileflush(filed, residue, end = False):
-	"""
-	Flush a file descriptor
-	@params:
-		`filed`  : The file handler
-		`residue`: The remaining content of last flush
-		`end`    : The file ends? Default: `False`
-	"""
-	filed.flush()
-	# OSX cannot tell the pointer automatically
-	filed.seek(filed.tell())
-	lines = filed.readlines() or []
-	if lines:
-		lines[0] = residue + lines[0]
-		residue  = '' if lines[-1].endswith('\n') else lines.pop(-1)
-		if residue and end:
-			lines.append(residue + '\n')
-			residue = ''
-	elif residue and end:
-		lines.append(residue + '\n')
-		residue = ''
-	return lines, residue
-
-def tryDeepCopy(obj, _recurvise = True):
-	"""
-	Try do deepcopy an object. If fails, just do a shallow copy.
-	@params:
-		obj (any): The object
-		_recurvise (bool): A flag to avoid deep recursion
-	@returns:
-		The copied object
-	"""
-	if _recurvise and isinstance(obj, dict):
-		# do a shallow copy first
-		# we don't start with an empty dictionary, because obj may be
-		# an object from a class extended from dict
-		ret = obj.copy()
-		for key, value in obj.items():
-			ret[key] = tryDeepCopy(value, False)
-		return ret
-	if _recurvise and isinstance(obj, list):
-		ret = obj[:]
-		for i, value in enumerate(obj):
-			ret[i] = tryDeepCopy(value, False)
-		return ret
-	try:
-		return deepcopy(obj)
-	except TypeError:
-		return obj
-
-=======
->>>>>>> 48eb3b6a
 class ThreadEx(Thread):
 	"""
 	A thread able to send exception to main thread
